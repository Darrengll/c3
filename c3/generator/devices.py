--- conflicted
+++ resolved
@@ -592,11 +592,10 @@
             Bandwidth limited IQ signal.
 
         """
-        # print(tf.abs(1 / tf.math.reduce_mean(iq_signal['ts'][1] - iq_signal['ts'][0]) ),self.resolution)
         assert (
             tf.abs((iq_signal["ts"][1] - iq_signal["ts"][0]) - 1 / self.resolution)
             < 1e-15
-        ) or True
+        ) or True  # Signals are currently not equally spaced!
         n_ts = tf.floor(self.params["rise_time"].get_value() * self.resolution)
         ts = tf.linspace(
             tf.constant(0.0, dtype=tf.float64),
@@ -1112,100 +1111,9 @@
 
         """
         ts = self.create_ts(instr.t_start, instr.t_end, centered=True)
-<<<<<<< HEAD
-=======
-        components = instr.comps
         self.ts = ts
-        # dt = ts[1] - ts[0]
-        # t_before = ts[0] - dt
-        amp_tot_sq = 0.0
-        inphase_comps = []
-        quadrature_comps = []
-
-        for comp in components[chan].values():
-            if isinstance(comp, Envelope):
-
-                amp = comp.params["amp"].get_value()
-
-                amp_tot_sq += amp ** 2
-
-                xy_angle = comp.params["xy_angle"].get_value()
-                freq_offset = comp.params["freq_offset"].get_value()
-                phase = xy_angle + freq_offset * ts
-                env = comp.get_shape_values(ts)
-                # TODO option to have t_before
-                # env = comp.get_shape_values(ts, t_before)
-                inphase_comps.append(amp * env * tf.cos(phase))
-                quadrature_comps.append(-amp * env * tf.sin(phase))
-
-        norm = tf.sqrt(tf.cast(amp_tot_sq, tf.float64))
-        inphase = tf.add_n(inphase_comps, name="inphase")
-        quadrature = tf.add_n(quadrature_comps, name="quadrature")
-
-        self.amp_tot = norm
-        self.signal[chan] = {"inphase": inphase, "quadrature": quadrature, "ts": ts}
-        return {"inphase": inphase, "quadrature": quadrature, "ts": ts}
-
-    def create_IQ_drag(self, instr: Instruction, chan: str) -> dict:
-        """
-        Construct the in-phase (I) and quadrature (Q) components of the signal.
-        These are universal to either experiment or simulation.
-        In the xperiment these will be routed to AWG and mixer
-        electronics, while in the simulation they provide the shapes of the
-        instruction fields to be added to the Hamiltonian.
-
-        Parameters
-        ----------
-        channel : str
-            Identifier for the selected drive line.
-        components : dict
-            Separate signals to be combined onto this drive line.
-        t_start : float
-            Beginning of the signal.
-        t_end : float
-            End of the signal.
-
-        Returns
-        -------
-        dict
-            Waveforms as I and Q components.
-
-        """
-        ts = self.create_ts(instr.t_start, instr.t_end, centered=True)
-        components = instr.comps
->>>>>>> b7bf3620
-        self.ts = ts
-
-<<<<<<< HEAD
+
         signal, norm = instr.get_awg_signal(chan, ts, options={self.__options: True})
-=======
-                xy_angle = comp.params["xy_angle"].get_value()
-                freq_offset = comp.params["freq_offset"].get_value()
-                # TODO should we remove this redefinition?
-                delta = -comp.params["delta"].get_value()
-                if self.__options == "drag_2":
-                    delta = delta * dt
-
-                with tf.GradientTape() as t:
-                    t.watch(ts)
-                    env = comp.get_shape_values(ts, t_before)
-                    # TODO option to have t_before = 0
-                    # env = comp.get_shape_values(ts, t_before)
-
-                denv = t.gradient(env, ts)
-                if denv is None:
-                    denv = tf.zeros_like(ts, dtype=tf.float64)
-                phase = xy_angle + freq_offset * ts
-                inphase_comps.append(
-                    amp * (env * tf.cos(phase) + denv * delta * tf.sin(phase))
-                )
-                quadrature_comps.append(
-                    amp * (denv * delta * tf.cos(phase) - env * tf.sin(phase))
-                )
-        norm = tf.sqrt(tf.cast(amp_tot_sq, tf.float64))
-        inphase = tf.add_n(inphase_comps, name="inphase")
-        quadrature = tf.add_n(quadrature_comps, name="quadrature")
->>>>>>> b7bf3620
 
         self.amp_tot = norm
         self.signal[chan] = {
