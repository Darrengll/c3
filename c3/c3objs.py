--- conflicted
+++ resolved
@@ -207,11 +207,16 @@
         val : tf.float64
             Tensorflow number that will be mapped to a value between -1 and 1.
         """
-<<<<<<< HEAD
         self.value = tf.acos(tf.cos(
             (tf.reshape(val, self.shape) + 1) * np.pi / 2
         )) / np.pi * 2 - 1
-
+        # TODO ask Niklas about this code
+        # self.value = 0.810535 * tf.sin(0.5 * np.pi * val) - \
+        #              0.09002924 * tf.sin(0.5 * np.pi * val * 3) + \
+        #              0.03238869 * tf.sin(0.5 * np.pi * val * 3)
+
+    def get_range(self):
+        return self.offset, self.offset + self.scale
 
 class ParameterMap:
     """
@@ -275,14 +280,14 @@
         Returns the full parameter vector, including model and control parameters.
         """
         return self.__pars
-    
+
     def get_opt_units(self):
         """
         Returns a list of the units of the optimized quantities.
         """
         units = []
         for equiv_ids in self.opt_map:
-            units.append(self.__pars[equiv_ids[0]].unit)    
+            units.append(self.__pars[equiv_ids[0]].unit)
         return units
 
     def get_parameters(self):
@@ -372,7 +377,7 @@
 
         """
         val_indx = 0
-        for equiv_ids in self.opt_map:        
+        for equiv_ids in self.opt_map:
             par_len = self.__pars[equiv_ids[0]].length
             for id in equiv_ids:
                 par = self.__pars[id]
@@ -424,12 +429,4 @@
         return "".join(ret)
 
     def print_parameters(self):
-        print(self.str_parameters(self.opt_map))
-=======
-        self.value = 0.810535 * tf.sin(0.5 * np.pi * val) - \
-                     0.09002924 * tf.sin(0.5 * np.pi * val * 3) + \
-                     0.03238869 * tf.sin(0.5 * np.pi * val * 3)
-
-    def get_range(self):
-        return self.offset, self.offset + self.scale
->>>>>>> 71ba6c48
+        print(self.str_parameters(self.opt_map))