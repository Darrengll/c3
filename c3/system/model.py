--- conflicted
+++ resolved
@@ -1,6 +1,5 @@
 """The model class, containing information on the system and its modelling."""
 import warnings
-
 import numpy as np
 import hjson
 import itertools
@@ -29,11 +28,12 @@
     tasks : list
         Badly named list of processing steps like line distortions and read out
         modeling
+    max_excitations : int
+        Allow only up to max_excitations in the system
 
 
     Attributes
     ----------
-    H0: :class: Drift Hamiltonian
 
 
     """
@@ -47,8 +47,6 @@
         self.subsystems: dict = dict()
         self.couplings: dict = dict()
         self.tasks: dict = dict()
-        self.cut_excitations = 0
-        self.max_excitations = 0
         self.drift_H = None
         self.dressed_drift_H = None
         self.__hamiltonians = None
@@ -104,7 +102,7 @@
         """
         ann_opers = []
         dims = self.dims
-        self.tot_dim = np.prod(dims)
+        self.tot_dim = int(np.prod(dims))
         for indx in range(len(dims)):
             a = np.diag(np.sqrt(np.arange(1, dims[indx])), k=1)
             ann_opers.append(qt_utils.hilbert_space_kron(a, indx, dims))
@@ -145,13 +143,14 @@
             proj = []
             ii = 0
             for li in labels:
-                if sum(li) < max_excitations:
+                if sum(li) <= max_excitations:
                     cut_labels.append(li)
                     line = [0] * len(labels)
                     line[ii] = 1
                     proj.append(line)
                 ii += 1
-            self.state_labels = cut_labels
+            # ... If we state labels are changed then final unitaries would have to be changed, too ...
+            # self.state_labels = cut_labels
             excitation_cutter = np.array(proj)
             self.ex_cutter = excitation_cutter
         else:
@@ -178,8 +177,8 @@
 
         Parameters
         ----------
-        filepath : str
-            Location of the configuration file
+        cfg : dict
+            configuration file
 
         """
         for name, props in cfg["Qubits"].items():
@@ -261,25 +260,6 @@
         """
         self.use_FR = use_FR
 
-    def set_cut_excitations(self, n_cut):
-        """
-        Set if the outputed hamiltonians should be cut to states only with summed excitations up to n_cut
-        Parameters
-        ----------
-        n_cut: number of maximum excitations in system. 0 corresponds to no additional cutting of the hilbert space.
-
-        Returns
-        -------
-
-        """
-        self.cut_excitations = n_cut
-
-    def set_max_excitations(self, max_excitation):
-        self.max_excitations = max_excitation
-        self.__create_annihilators()
-        self.__create_matrix_representations()
-        self.update_model()
-
     def set_dephasing_strength(self, dephasing_strength):
         self.dephasing_strength = dephasing_strength
 
@@ -291,19 +271,7 @@
 
     def get_Hamiltonians(self):
         if self.dressed:
-<<<<<<< HEAD
-            if self.max_excitations:
-                red_drift_H = self.ex_cutter @ self.dressed_drift_H @ self.ex_cutter.T
-                red_control_Hs = {
-                    k: (self.ex_cutter @ op @ self.ex_cutter.T)
-                    for k, op in self.dressed_control_Hs.items()
-                }
-                return red_drift_H, red_control_Hs
-            else:
-                return self.dressed_drift_H, self.dressed_control_Hs
-=======
             return self.dressed_drift_ham, self.dressed_control_hams
->>>>>>> b7bf3620
         else:
             return self.drift_ham, self.control_hams
 
@@ -337,19 +305,6 @@
         )
         return signal_hamiltonian
 
-    def get_reduced_indices(self, num_inner_dims=2):
-        if self.cut_excitations > 0:
-            idxs = np.argwhere(
-                np.array([sum(s) for s in self.state_labels]) <= self.cut_excitations
-            )
-        else:
-            return None, self.tot_dim
-        out_shape = [len(idxs)] * num_inner_dims + [num_inner_dims]
-        reduced_indices = tf.constant(
-            np.reshape(list(itertools.product(idxs, repeat=num_inner_dims)), out_shape)
-        )
-        return reduced_indices, self.tot_dim
-
     def get_Lindbladians(self):
         if self.dressed:
             return self.dressed_col_ops
@@ -363,43 +318,20 @@
         if self.dressed:
             self.update_dressed(ordered=ordered)
 
-    def truncate_hamiltonian(self, h):
-        return h
-        n = self.num_reduced_states
-        e, v = tf.linalg.eigh(h)
-        return tf.linalg.matmul(
-            tf.linalg.matmul(v[:, :n], e[:n]), v[:, :n], adjoint_b=True
-        )
-
     def update_Hamiltonians(self):
         """Recompute the matrix representations of the Hamiltonians."""
-<<<<<<< HEAD
-        control_Hs = dict()
+        control_hams = dict()
         hamiltonians = dict()
         for key, sub in self.subsystems.items():
-            hamiltonians[key] = self.truncate_hamiltonian(sub.get_Hamiltonian())
+            hamiltonians[key] = sub.get_Hamiltonian()
         for key, line in self.couplings.items():
-            hamiltonians[key] = self.truncate_hamiltonian(line.get_Hamiltonian())
+            hamiltonians[key] = line.get_Hamiltonian()
             if isinstance(line, Drive):
-                control_Hs[key] = line.get_Hamiltonian(True)
-
-        self.drift_H = sum(hamiltonians.values())
-        self.control_Hs = control_Hs
+                control_hams[key] = line.get_Hamiltonian(True)
+
+        self.drift_ham = sum(hamiltonians.values())
+        self.control_hams = control_hams
         self.__hamiltonians = hamiltonians
-=======
-        control_hams = {}
-        tot_dim = self.tot_dim
-        drift_ham = tf.zeros([tot_dim, tot_dim], dtype=tf.complex128)
-        for sub in self.subsystems.values():
-            drift_ham += sub.get_Hamiltonian()
-        for key, line in self.couplings.items():
-            if isinstance(line, Coupling):
-                drift_ham += line.get_Hamiltonian()
-            elif isinstance(line, Drive):
-                control_hams[key] = line.get_Hamiltonian()
-        self.drift_ham = drift_ham
-        self.control_hams = control_hams
->>>>>>> b7bf3620
 
     def update_Lindbladians(self):
         """Return Lindbladian operators and their prefactors."""
@@ -411,12 +343,7 @@
     def update_drift_eigen(self, ordered=True):
         """Compute the eigendecomposition of the drift Hamiltonian and store both the
         Eigenenergies and the transformation matrix."""
-<<<<<<< HEAD
-        e, v = tf.linalg.eigh(self.drift_H)
-=======
-        # TODO Raise error if dressing unsuccesful
         e, v = tf.linalg.eigh(self.drift_ham)
->>>>>>> b7bf3620
         if ordered:
             v_sq = tf.identity(tf.math.real(v * tf.math.conj(v)))
 
@@ -461,32 +388,22 @@
         self.update_drift_eigen(ordered=ordered)
         dressed_control_hams = {}
         dressed_col_ops = []
-<<<<<<< HEAD
         dressed_hamiltonians = dict()
         for k, h in self.__hamiltonians.items():
             dressed_hamiltonians[k] = tf.matmul(
                 tf.matmul(tf.linalg.adjoint(self.transform), h), self.transform
             )
-        dressed_drift_H = tf.matmul(
-            tf.matmul(tf.linalg.adjoint(self.transform), self.drift_H), self.transform
-=======
         dressed_drift_ham = tf.matmul(
             tf.matmul(tf.linalg.adjoint(self.transform), self.drift_ham), self.transform
->>>>>>> b7bf3620
         )
         for key in self.control_hams:
             dressed_control_hams[key] = tf.matmul(
                 tf.matmul(tf.linalg.adjoint(self.transform), self.control_hams[key]),
                 self.transform,
             )
-<<<<<<< HEAD
-        self.dressed_drift_H = dressed_drift_H
-        self.dressed_control_Hs = dressed_control_Hs
-        self.__dressed_hamiltonians = dressed_hamiltonians
-=======
         self.dressed_drift_ham = dressed_drift_ham
         self.dressed_control_hams = dressed_control_hams
->>>>>>> b7bf3620
+        self.__dressed_hamiltonians = dressed_hamiltonians
         if self.lindbladian:
             for col_op in self.col_ops:
                 dressed_col_ops.append(
@@ -535,8 +452,6 @@
         return FR
 
     def get_qubit_freqs(self) -> List[float]:
-        # TODO figure how to get the correct dressed frequencies
-        pass
         es = tf.math.real(tf.linalg.diag_part(self.dressed_drift_H))
         frequencies = []
         for i in range(len(self.dims)):
