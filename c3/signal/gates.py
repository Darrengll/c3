--- conflicted
+++ resolved
@@ -4,14 +4,11 @@
 from c3.c3objs import C3obj, Quantity
 from c3.signal.pulse import Envelope, Carrier
 from c3.libraries.envelopes import gaussian_nonorm
-<<<<<<< HEAD
 import warnings
 from typing import List, Dict
 import copy
-=======
 from c3.libraries.constants import GATES
 from c3.utils.qt_utils import kron_ids
->>>>>>> b7bf3620
 
 
 class Instruction:
@@ -47,37 +44,22 @@
     def __init__(
         self,
         name: str = " ",
-<<<<<<< HEAD
+        targets: list = [0],
+        params: list = None,
+        ideal: np.array = None,
         channels: List[str] = [],
         t_start: float = None,
         t_end: float = None,  # TODO remove in the long term
         # fixed_t_end: bool = True,
-=======
-        targets: list = [0],
-        params: list = None,
-        ideal: np.array = None,
-        channels: list = [],
-        t_start: np.float64 = 0.0,
-        t_end: np.float64 = 0.0,
->>>>>>> b7bf3620
     ):
         self.name = name
         self.targets = targets
         self.params = params
         self.t_start = t_start
         self.t_end = t_end
-<<<<<<< HEAD
         self.comps: Dict[str, Dict[str, C3obj]] = dict()
         self.__options: Dict[str, dict] = dict()
         self.fixed_t_end = True
-        for chan in channels:
-            self.comps[chan] = dict()
-            self.__options[chan] = dict()
-
-        self.__timings: Dict[str, tuple] = dict()
-        # TODO remove redundancy of channels in instruction
-=======
-        self.comps = {}  # type: ignore
         if ideal:
             self.ideal = ideal
         elif name in GATES.keys():
@@ -85,7 +67,11 @@
         else:
             self.ideal = None
         for chan in channels:
-            self.comps[chan] = {}
+            self.comps[chan] = dict()
+            self.__options[chan] = dict()
+
+        self.__timings: Dict[str, tuple] = dict()
+        # TODO remove redundancy of channels in instruction
 
     def as_openqasm(self) -> dict:
         asdict = {"name": self.name, "qubits": self.targets, "params": self.params}
@@ -104,7 +90,6 @@
             self.targets,
             [self.ideal],
         )
->>>>>>> b7bf3620
 
     def asdict(self) -> dict:
         components = {}  # type:ignore
@@ -167,7 +152,15 @@
                 for option_name, option_val in self.__options[chan][comp].items():
                     if isinstance(option_val, Quantity):
                         parameter_list.append(
-                            ([self.name, chan, comp, option_name], option_val)
+                            (
+                                [
+                                    self.name + str(self.targets),
+                                    chan,
+                                    comp,
+                                    option_name,
+                                ],
+                                option_val,
+                            )
                         )
         return parameter_list
 
