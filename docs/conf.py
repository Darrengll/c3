# Configuration file for the Sphinx documentation builder.
#
# This file only contains a selection of the most common options. For a full
# list see the documentation:
# https://www.sphinx-doc.org/en/master/usage/configuration.html

# -- Path setup --------------------------------------------------------------

# If extensions (or modules to document with autodoc) are in another directory,
# add these directories to sys.path here. If the directory is relative to the
# documentation root, use os.path.abspath to make it absolute, like shown here.
#
import os
import sys

sys.path.insert(0, os.path.abspath("../"))


# -- Project information -----------------------------------------------------

project = "C3"
author = "Nicolas Wittler, Federico Roy, Kevin Pack, Anurag Saha Roy, Max Werninghaus, Shai Machnes"


# -- General configuration ---------------------------------------------------

# Add any Sphinx extension module names here, as strings. They can be
# extensions coming with Sphinx (named 'sphinx.ext.*') or your custom
# ones.
extensions = ["autoapi.extension", "sphinx.ext.napoleon", "sphinx.ext.viewcode"]

autoapi_dirs = ["../c3"]
autoapi_file_patterns = ["*.py"]
autoapi_ignore = ["*logs*", "__pycache__"]
autoapi_member_order = "bysource"
autoapi_keep_files = False
autoapi_add_toctree_entry = False
autoapi_options = [
    "members",
    "inherited-members",
    "special-members",
    "show-inheritance",
    "special-members",
    "imported-members",
    "show-inheritance-diagram",
]

# Add any paths that contain templates here, relative to this directory.
templates_path = ["_templates"]

# The language for content autogenerated by Sphinx. Refer to documentation
# for a list of supported languages.
#
# This is also used if you do content translation via gettext catalogs.
# Usually you set "language" from the command line for these cases.
language = "en"

# List of patterns, relative to source directory, that match files and
# directories to ignore when looking for source files.
# This pattern also affects html_static_path and html_extra_path.
exclude_patterns = ["_build", "Thumbs.db", ".DS_Store"]


# -- Options for HTML output -------------------------------------------------

# The theme to use for HTML and HTML Help pages.  See the documentation for
# a list of builtin themes.
#
html_theme = "sphinx_rtd_theme"

# Add any paths that contain custom static files (such as style sheets) here,
# relative to this directory. They are copied after the builtin static files,
# so a file named "default.css" will overwrite the builtin "default.css".
<<<<<<< HEAD
html_static_path = ["_static"]
=======
# html_static_path = ['_static']
>>>>>>> a4ab9750

master_doc = "index"
# -- Extension configuration -------------------------------------------------

# -- Options for todo extension ----------------------------------------------

# If true, `todo` and `todoList` produce output, else they produce nothing.
todo_include_todos = True<|MERGE_RESOLUTION|>--- conflicted
+++ resolved
@@ -71,11 +71,8 @@
 # Add any paths that contain custom static files (such as style sheets) here,
 # relative to this directory. They are copied after the builtin static files,
 # so a file named "default.css" will overwrite the builtin "default.css".
-<<<<<<< HEAD
-html_static_path = ["_static"]
-=======
-# html_static_path = ['_static']
->>>>>>> a4ab9750
+# 
+# html_static_path = ["_static"]
 
 master_doc = "index"
 # -- Extension configuration -------------------------------------------------
