--- conflicted
+++ resolved
@@ -1,4 +1,3 @@
-<<<<<<< HEAD
 import numpy as np
 import tensorflow as tf
 from typing import Any, Dict
@@ -10,15 +9,10 @@
     super_to_choi,
     tf_project_to_comp,
 )
-=======
-import tensorflow as tf
-from typing import Any, Dict
-from qiskit import QuantumCircuit, ClassicalRegister, QuantumRegister
 from c3.parametermap import ParameterMap
 from c3.generator.generator import Generator
 from c3.generator.devices import Crosstalk
 from c3.c3objs import Quantity
->>>>>>> 3c833cf0
 import pytest
 
 
@@ -123,7 +117,6 @@
     return counts_dict
 
 
-<<<<<<< HEAD
 @pytest.fixture
 def get_error_process():
     """Fixture for a constant unitary
@@ -176,7 +169,8 @@
     chi = tf_choi_to_chi(choi, dims=lvls)
     fid = tf_abs((chi[0, 0] / d + 1) / (d + 1))
     return fid
-=======
+
+
 @pytest.fixture()
 def get_xtalk_pmap() -> ParameterMap:
     xtalk = Crosstalk(
@@ -201,5 +195,4 @@
     return {
         "TC1": {"values": tf.linspace(0, 100, 101)},
         "TC2": {"values": tf.linspace(100, 200, 101)},
-    }
->>>>>>> 3c833cf0
+    }