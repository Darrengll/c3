--- conflicted
+++ resolved
@@ -76,15 +76,9 @@
         A circuit with an X on qubit 1
     """
     qc = QuantumCircuit(6, 6)
-<<<<<<< HEAD
-    qc.rx(np.pi/2, 0)
-    qc.rx(np.pi/2, 1)
-    qc.rzx(np.pi/2, 0, 1)
-=======
     qc.rx(np.pi / 2, 0)
     qc.rx(np.pi / 2, 1)
 
->>>>>>> b9e5ab3e
     qc.measure([0, 1, 2, 3, 4, 5], [0, 1, 2, 3, 4, 5])
     return qc
 
