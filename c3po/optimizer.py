"""Optimizer object, where the optimal control is done."""

import random
import time
import json
import c3po
import numpy as np
import tensorflow as tf
import matplotlib.pyplot as plt
import tensorflow_probability as tfp
from platform import python_version

from c3po.tf_utils import tf_abs
from scipy.optimize import minimize as minimize
import cma.evolution_strategy as cmaes
# from nevergrad.optimization import registry as algo_registry


class Optimizer:
    """Optimizer object, where the optimal control is done."""

    def __init__(self, cfg=None):
        # Set defaults
        self.gradients = {}
        self.noise_level = 0
        self.sampling = False
        self.batch_size = 1
        self.skip_bad_points = False  # The Millikan option, don't judge
        self.divide_by_std = False  # Goal func in terms of experiment std

        # NICO: ###############################################################
        # The default fields of this class to be stored in a config. Note: Data
        # heavy fields are excluded, as they will be transfered via logfile.
        # Maybe this should include the optimizer state in the future, to allow
        # for easier pause and repeat? A dedicated optim_state JSON might be
        # better for that.
        #######################################################################
        self.cfg_keys = [
            'noise_level', 'sampling', 'batch_size', 'skip_bad_points',
            'data_path', 'gateset_opt_map', 'opt_map',
            'opt_name', 'logfile_name'
        ]
        if cfg is not None:
            self.load_config(cfg)

    def write_config(self, filename):
        # TODO This will need to be moved to the top level script. Problem
        # Class or similar.
        cfg = {}
        cfg['title'] = "Majestic C3 config file"
        cfg['date'] = time.asctime(time.localtime())
        cfg['python_version'] = python_version()
        cfg['c3_version'] = c3po.__version__

        # Optimizer specifc code follows
        cfg['optimizer'] = {}
        cfg['optimizer']['gateset'] = self.gateset.write_config()
        cfg['optimizer']['sim'] = self.sim.write_config()
        cfg['optimizer']['exp'] = self.exp.write_config()
        for key in self.cfg_keys:
            cfg['optimizer'][key] = self.__dict__[key]

        with open(filename, "w") as cfg_file:
            json.dump(cfg, cfg_file)

    def load_config(self, filename):
        with open(filename, "r") as cfg_file:
            cfg = json.loads(cfg_file.read(1))
        for key in cfg:
            if key == 'gateset':
                self.gateset.load_config(cfg[key])
            elif key == 'sim':
                self.sim.load_config(cfg[key])
            elif key == 'exp':
                self.exp.load_config(cfg[key])
            else:
                self.__dict__[key] = cfg[key]

    def goal_run(self, current_params):
        self.gateset.set_parameters(current_params, self.opt_map, scaled=True)
        U_dict = self.sim.get_gates()
        goal = self.eval_func(U_dict)
        self.optim_status['params'] = [
            par.numpy().tolist() for par in self.exp.get_parameters(self.opt_map)
        ]
        self.optim_status['goal'] = float(goal.numpy())
        self.log_parameters()
        return goal

    def goal_run_with_grad(self, current_params):
        with tf.GradientTape() as t:
            t.watch(current_params)
            self.gateset.set_parameters(
                current_params, self.opt_map, scaled=True
            )
            U_dict = self.sim.get_gates()
            goal = self.eval_func(U_dict)

        grad = t.gradient(goal, current_params)
        gradients = grad.numpy().flatten()
        self.gradients[str(current_params.numpy())] = gradients
        self.optim_status['params'] = [
            par.numpy().tolist() for par in self.exp.get_parameters(self.opt_map)
        ]
        self.optim_status['goal'] = float(goal.numpy())
        self.optim_status['gradient'] = gradients.tolist()
        self.log_parameters()
        return goal

    def goal_run_n(self, current_params):
        learn_from = self.learn_from['seqs_grouped_by_param_set']
        self.exp.set_parameters(current_params, self.opt_map, scaled=True)

        if self.sampling == 'random':
            measurements = random.sample(learn_from, self.batch_size)
        elif self.sampling == 'even':
            n = int(len(learn_from) / self.batch_size)
            measurements = learn_from[::n]
        elif self.sampling == 'from_start':
            measurements = learn_from[:self.batch_size]
        elif self.sampling == 'from_end':
            measurements = learn_from[-self.batch_size:]
        elif self.sampling == 'ALL':
            measurements = learn_from
        else:
            raise(
                """Unspecified sampling method.\n
                Select from 'from_end'  'even', 'random' , 'from_start', 'ALL'.
                Thank you."""
            )
        batch_size = len(measurements)
        ipar = 1
        used_seqs = 0
        for m in measurements:
            gateset_params = m['params']
            self.gateset.set_parameters(
                gateset_params, self.gateset_opt_map, scaled=False
            )
            self.logfile.write(
                "\n  Parameterset {} of {}:  {}".format(
                    ipar,
                    batch_size,
                    self.gateset.get_parameters(
                        self.gateset_opt_map, to_str=True
                    )
                )
            )
            ipar += 1
            U_dict = self.sim.get_gates()
            iseq = 1
            fids = []
            sims = []
            stds = []
            for this_seq in m['seqs']:
                seq = this_seq['gate_seq']
                fid = this_seq['result']
                std = this_seq['result_std']

                if (self.skip_bad_points and fid > 0.25):
                    self.logfile.write(
                        f"\n  Skipped point with infidelity>0.25.\n"
                    )
                    iseq += 1
                    continue
                this_goal = self.eval_func(U_dict, seq)
                self.logfile.write(
                    f"\n  Sequence {iseq} of {len(m['seqs'])}:\n  {seq}\n"
                )
                iseq += 1
                self.logfile.write(
                    f"  Simulation:  {float(this_goal.numpy()):8.5f}"
                )
                self.logfile.write(
                    f"  Experiment: {fid:8.5f}"
                )
                self.logfile.write(
                    f"  Diff: {fid-float(this_goal.numpy()):8.5f}\n"
                )
                self.logfile.flush()
                used_seqs += 1

                fids.append(fid)
                sims.append(this_goal)
                stds.append(std)

            self.logfile.write(
                f"  Mean simulation fidelity: {float(np.mean(sims)):8.5f}"
            )
            self.logfile.write(
                f" std: {float(np.std(sims)):8.5f}\n"
            )
            self.logfile.write(
                f"  Mean experiment fidelity: {float(np.mean(fids)):8.5f}"
            )
            self.logfile.write(
                f" std: {float(np.std(fids)):8.5f}\n"
            )
            self.logfile.flush()

        self.sim.plot_dynamics(self.sim.ket_0, seq)

        fids = tf.constant(fids, dtype=tf.float64)
        sims = tf.concat(sims, axis=0)
        stds = tf.constant(stds, dtype=tf.float64)
        goal = self.fom(fids, sims, stds)
        self.logfile.write(
            "Finished batch with {}: {}\n".format(
                self.fom.__name__,
                float(goal.numpy())
            )
        )
        for cb_fom in self.callback_foms:
            self.logfile.write(
                "Finished batch with {}: {}\n".format(
                    cb_fom.__name__,
                    float(cb_fom(fids, sims, stds).numpy())
                )
            )
        self.logfile.flush()

        self.optim_status['params'] = [
            par.numpy().tolist() for par in self.exp.get_parameters(self.opt_map)
        ]
        self.optim_status['goal'] = float(goal.numpy())
        self.log_parameters()
        return goal

    def goal_run_n_keras(self):
        learn_from = self.learn_from
        current_params = self.keras_vars
        self.exp.set_parameters(current_params, self.opt_map)

        if self.sampling == 'random':
            measurements = random.sample(learn_from, self.batch_size)
        elif self.sampling == 'even':
            n = int(len(learn_from) / self.batch_size)
            measurements = learn_from[::n]
        elif self.sampling == 'from_start':
            measurements = learn_from[:self.batch_size]
        elif self.sampling == 'from_end':
            measurements = learn_from[-self.batch_size:]
        elif self.sampling == 'ALL':
            measurements = learn_from
        else:
            raise(
                """Unspecified sampling method.\n
                Select from 'from_end'  'even', 'random' , 'from_start', 'ALL'.
                Thank you."""
            )
        batch_size = len(measurements)
        ipar = 1
        used_seqs = 0
        for m in measurements:
            gateset_params = m['params']
            self.gateset.set_parameters(
                gateset_params, self.gateset_opt_map, scaled=False
            )
            self.logfile.write(
                "\n  Parameterset {} of {}:  {}".format(
                    ipar,
                    batch_size,
                    self.gateset.get_parameters(
                        self.gateset_opt_map, to_str=True
                    )
                )
            )
            ipar += 1
            U_dict = self.sim.get_gates()
            iseq = 1
            fids = []
            sims = []
            stds = []
            for seq in m['seqs']:
                seq = seq['gate_seq']
                fid = seq['result']
                std = seq['result_std']

                if (self.skip_bad_points and fid > 0.25):
                    self.logfile.write(
                        f"\n  Skipped point with infidelity>0.25.\n"
                    )
                    iseq += 1
                    continue
                this_goal = self.eval_func(U_dict, seq)
                self.logfile.write(
                    f"\n  Sequence {iseq} of {len(m[1])}:\n  {seq}\n"
                )
                iseq += 1
                self.logfile.write(
                    f"  Simulation:  {float(this_goal.numpy()):8.5f}"
                )
                self.logfile.write(
                    f"  Experiment: {fid:8.5f}"
                )
                self.logfile.write(
                    f"  Diff: {fid-float(this_goal.numpy()):8.5f}\n"
                )
                self.logfile.flush()
                used_seqs += 1

                fids.append(fid)
                sims.append(float(this_goal.numpy()))
                stds.append(std)

            self.logfile.write(
                f"  Mean simulation fidelity: {float(np.mean(sims)):8.5f}"
            )
            self.logfile.write(
                f" std: {float(np.std(sims)):8.5f}\n"
            )
            self.logfile.write(
                f"  Mean experiment fidelity: {float(np.mean(fids)):8.5f}"
            )
            self.logfile.write(
                f" std: {float(np.std(fids)):8.5f}\n"
            )
            self.logfile.flush()

        goal = self.fom(fids, sims, stds)
        self.logfile.write(
            "Finished batch with {}: {}\n".format(
                self.fom.__name__,
                float(goal.numpy())
            )
        )
        self.logfile.flush()

        self.optim_status['params'] = [
            par.numpy().tolist() for par in self.exp.get_parameters(self.opt_map)
        ]
        self.optim_status['goal'] = float(goal.numpy())
        self.log_parameters()
        return goal

    def goal_run_n_with_grad(self, current_params):
        learn_from = self.learn_from['seqs_grouped_by_param_set']
        with tf.GradientTape() as t:
            t.watch(current_params)
            self.exp.set_parameters(current_params, self.opt_map, scaled=True)

            if self.sampling == 'random':
                measurements = random.sample(learn_from, self.batch_size)
            elif self.sampling == 'even':
                n = int(len(learn_from) / self.batch_size)
                measurements = learn_from[::n]
            elif self.sampling == 'from_start':
                measurements = learn_from[:self.batch_size]
            elif self.sampling == 'from_end':
                measurements = learn_from[-self.batch_size:]
            elif self.sampling == 'ALL':
                measurements = learn_from
            else:
                raise(
                    """Unspecified sampling method.\n
                    Select from 'from_end'  'even', 'random' , 'from_start'.
                    Thank you."""
                )
            batch_size = len(measurements)
            ipar = 1
            used_seqs = 0
            for m in measurements:
                gateset_params = m['params']
                self.gateset.set_parameters(
                    gateset_params, self.gateset_opt_map, scaled=False
                )
                self.logfile.write(
                    "\n  Parameterset {} of {}:  {}".format(
                        ipar,
                        batch_size,
                        self.gateset.get_parameters(
                            self.gateset_opt_map, to_str=True
                        )
                    )
                )
                ipar += 1
                U_dict = self.sim.get_gates()
                iseq = 1
                fids = []
                sims = []
                stds = []
                for this_seq in m['seqs']:
                    seq = this_seq['gate_seq']
                    fid = this_seq['result']
                    std = this_seq['result_std']

                    if (self.skip_bad_points and fid > 0.25):
                        self.logfile.write(
                            f"\n  Skipped point with infidelity>0.25.\n"
                        )
                        iseq += 1
                        continue
                    this_goal = self.eval_func(U_dict, seq)
                    self.logfile.write(
                        f"\n  Sequence {iseq} of {len(m['seqs'])}:\n  {seq}\n"
                    )
                    iseq += 1
                    self.logfile.write(
                        f"  Simulation:  {float(this_goal.numpy()):8.5f}"
                    )
                    self.logfile.write(
                        f"  Experiment: {fid:8.5f} std: {std:8.5f}"
                    )
                    self.logfile.write(
                        f"  Diff: {fid-float(this_goal.numpy()):8.5f}\n"
                    )
                    self.logfile.flush()
                    used_seqs += 1

                    fids.append(fid)
                    sims.append(this_goal)
                    stds.append(std)

                self.sim.plot_dynamics(self.sim.ket_0, seq)

                # plt.figure()
                # signal = self.exp.generator.signal['d1']
                # plt.plot(signal['ts'], signal['values'])
                # plt.show(block=False)
                #
                # plt.figure()
                # conv_signal = self.exp.generator.devices['resp'].signal
                # plt.plot(signal['ts'], conv_signal['inphase'])
                # plt.plot(signal['ts'], conv_signal['quadrature'])
                # plt.show(block=False)

                self.logfile.write(
                    f"  Mean simulation fidelity: {float(np.mean(sims)):8.5f}"
                )
                self.logfile.write(
                    f" std: {float(np.std(sims)):8.5f}\n"
                )
                self.logfile.write(
                    f"  Mean experiment fidelity: {float(np.mean(fids)):8.5f}"
                )
                self.logfile.write(
                    f" std: {float(np.std(fids)):8.5f}\n"
                )
                self.logfile.flush()

            fids = tf.constant(fids, dtype=tf.float64)
            sims = tf.concat(sims, axis=0)
            stds = tf.constant(stds, dtype=tf.float64)
            goal = self.fom(fids, sims, stds)
            self.logfile.write(
                "Finished batch with {}: {}\n".format(
                    self.fom.__name__,
                    float(goal.numpy())
                )
            )
            for cb_fom in self.callback_foms:
                self.logfile.write(
                    "Finished batch with {}: {}\n".format(
                        cb_fom.__name__,
                        float(cb_fom(fids, sims, stds).numpy())
                    )
                )
            self.logfile.flush()

        grad = t.gradient(goal, current_params)
        gradients = grad.numpy().flatten()
        self.gradients[str(current_params.numpy())] = gradients
        self.optim_status['params'] = [
            par.numpy().tolist()
            for par in self.exp.get_parameters(self.opt_map)
        ]
        self.optim_status['goal'] = float(goal.numpy())
        self.optim_status['gradient'] = gradients.tolist()
        self.log_parameters()
        return goal

    def lookup_gradient(self, x):
        key = str(x)
        return self.gradients.pop(key)

    def cmaes(self, x0, goal_fun, settings={}):
        es = cmaes.CMAEvolutionStrategy(x0, 0.2, settings)
        while not es.stop():
            self.logfile.write(f"Batch {self.evaluation}\n")
            self.logfile.flush()
            samples = es.ask()
            solutions = []
            for sample in samples:
                goal = float(goal_fun(sample).numpy())
                goal = (1 + self.noise_level * np.random.randn()) * goal
                solutions.append(goal)

            self.evaluation += 1
            es.tell(
                samples,
                solutions
            )
            es.logger.add()
            es.disp()

        res = es.result + (es.stop(), es, es.logger)
        return res[0]

    # def oneplusone(self, x0, goal_fun, settings={}):
    #     optimizer = algo_registry['OnePlusOne'](instrumentation=x0.shape[0])
    #     while True:
    #         self.logfile.write(f"Batch {self.evaluation}\n")
    #         self.logfile.flush()
    #         tmp = optimizer.ask()
    #         samples = tmp.args
    #         solutions = []
    #         for sample in samples:
    #             goal = float(goal_fun(sample).numpy())
    #             solutions.append(goal)
    #             self.log_parameters(sample)
    #         self.evaluation += 1
    #         optimizer.tell(
    #             tmp,
    #             solutions
    #         )
    #
    #     recommendation = optimizer.provide_recommendation()
    #     return recommendation.args[0]

# TODO desing change? make simulator / optimizer communicate with ask and tell?
    def lbfgs(self, x0, goal, options):
        options['disp'] = True
        # Run the initial point explictly or it'll be ignored by callback
        res = minimize(
            lambda x: float(goal(x).numpy()),
            x0,
            jac=self.lookup_gradient,
            method='L-BFGS-B',
            options=options
        )
        return res.x

    def optimize_controls(
        self,
        sim,
        gateset,
        opt_map,
        opt_name,
        eval_func,
        settings={}
    ):
        """
        Apply a search algorightm to your gateset given a fidelity function.

        Parameters
        ----------
        simulator : class Simulator
            simulator class carrying all relevant informatioFn:
            - experiment object with model and generator
            - gateset object with pulse information for each gate

        opt_map : list
            Specifies which parameters will be optimized

        algorithm : str
            Specification of the optimizer to be used, i.e. cmaes, powell, ...

        calib_name : str

        eval_func : function
            Takes the dictionary of gates and outputs a fidelity value of which
            we want to find the minimum

        settings : dict
            Special settings for the desired optimizer

        """
        # TODO Separate gateset from the simulation here.
        x0 = gateset.get_parameters(opt_map, scaled=True)
        self.init_values = x0
        self.sim = sim
        self.gateset = gateset
        self.opt_map = opt_map
        self.opt_name = opt_name
        self.eval_func = eval_func
        self.optim_status = {}
        self.evaluation = 1

        # TODO log physical values, not tf values

        self.logfile_name = self.data_path + self.opt_name + '.log'
        print(f"Saving as:\n{self.logfile_name}")
        start_time = time.time()
        with open(self.logfile_name, 'a') as self.logfile:
            start_time_str = str(f"{time.asctime(time.localtime())}\n\n")
            self.logfile.write("Starting optimization at")
            self.logfile.write(start_time_str)
            self.logfile.write(f"\n {self.opt_map}\n")
            self.logfile.flush()
            if self.algorithm == 'cmaes':
                self.cmaes(
                    x0,
                    self.goal_run,
                    settings
                )

            elif self.algorithm == 'lbfgs':
                x_best = self.lbfgs(
                    x0,
                    self.goal_run_with_grad,
                    options=settings
                )

            self.gateset.set_parameters(
                x_best, self.opt_map, scaled=True
            )
            end_time = time.time()
            self.logfile.write("Started at ")
            self.logfile.write(start_time_str)
            self.logfile.write(
                f"Finished at {time.asctime(time.localtime())}\n"
            )
            self.logfile.write(
                f"Total runtime:{end_time-start_time}\n\n"
            )
            self.logfile.flush()

        # TODO decide if gateset object should have history and implement
        # TODO save while setting if you pass a save name
        # pseudocode: controls.save_params_to_history(calib_name)

    def learn_model(
        self,
        exp,
        sim,
        eval_func,
        fom,
        callback_foms=[],
        opt_name='learn_model',
        settings={}
    ):
        # TODO allow for specific data from optimizer to be used for learning
        x0 = exp.get_parameters(self.opt_map, scaled=True)
        self.exp = exp
        self.sim = sim
        self.eval_func = eval_func
        self.fom = fom
        self.callback_foms = callback_foms
        self.opt_name = opt_name
        self.logfile_name = self.data_path + self.opt_name + '.log'
        print(f"Saving as:\n{self.logfile_name}")
        self.optim_status = {}
        self.evaluation = 0

        with open(self.logfile_name, 'a') as self.logfile:
            start_time = time.time()
            start_time_str = str(f"{time.asctime(time.localtime())}\n\n")
            self.logfile.write("Starting optimization at ")
            self.logfile.write(start_time_str)
            self.logfile.write("Optimization parameters:\n\n")
            self.logfile.write(json.dumps(self.opt_map))
            self.logfile.write("\n")
            # TODO put optmizer specific code here
            if self.algorithm == 'cmaes':
                x_best = self.cmaes(
                    x0,
                    lambda x: self.goal_run_n(tf.constant(x)),
                    settings
                )

            elif self.algorithm == 'lbfgs':
                x_best = self.lbfgs(
                    x0,
                    lambda x: self.goal_run_n_with_grad(tf.constant(x)),
                    options=settings
                )

            elif self.algorithm == 'oneplusone':
                x_best = self.oneplusone(
                    tf.constant(x0),
                    self.goal_run_n,
                    options=settings
                )

            elif self.algorithm == 'keras-SDG':
                vars = tf.Variable(x0)
                self.keras_vars = vars
                optimizer = tf.keras.optimizers.SGD(learning_rate=0.1)
                optimizer.minimize(self.goal_run_n_keras, var_list=[vars])
                x_best = vars.numpy()

            elif self.algorithm == 'keras-Adam':
                vars = tf.Variable(x0)
                optimizer = tf.keras.optimizers.Adam(learning_rate=0.1)
                optimizer.minimize(self.goal_run_n(vars), var_list=[vars])
                x_best = vars.numpy()

            else:
                raise Exception(
                    "I don't know the selected optimization algorithm."
                )
            self.exp.set_parameters(
                x_best, self.opt_map, scaled=True
            )
            end_time = time.time()
            self.logfile.write(
                f"Finished at {time.asctime(time.localtime())}\n"
            )
            self.logfile.write(
                f"Total runtime: {end_time-start_time}\n\n"
            )
            self.logfile.flush()

    def model_1d_sweep(
        self,
        exp,
        sim,
        eval_func,
        opt_name='model_sweep',
        num=50,
    ):
        from progressbar import ProgressBar, Percentage, Bar, ETA
        import matplotlib.pyplot as plt

        self.exp = exp
        self.sim = sim
        self.eval_func = eval_func
        self.opt_name = opt_name
        self.logfile_name = self.data_path + self.opt_name + '.log'
        print(f"Saving as:\n{self.logfile_name}")
        self.optim_status = {}
        self.evaluation = 1

        with open(self.logfile_name, 'a') as self.logfile:
            X = np.linspace(-1, 1, num)
            rms = []
            widgets = [
                'Sweep: ',
                Percentage(),
                ' ',
                Bar(marker='=', left='[', right=']'),
                ' ',
                ETA()
            ]
            pbar = ProgressBar(widgets=widgets, maxval=X.shape[0])
            pbar.start()
            ii = 0
            for val in pbar(range(X.shape[0])):
                rms.append(self.goal_run_n([X[ii]]))
                pbar.update(ii)
                ii += 1
            pbar.finish()
            plt.figure()
            plt.plot(X, rms, 'x')
            plt.show()

    def log_parameters(self):
        self.logfile.write(json.dumps(self.optim_status))
        self.logfile.write("\n")
        self.logfile.write(f"\nStarting evaluation {self.evaluation}\n")
        self.evaluation += 1
        self.logfile.flush()

<<<<<<< HEAD
    def confirm_model(self, exp, sim, eval_func, confirm_params):
=======

    def confirm_model(
        self,
        exp,
        sim,
        eval_func,
        confirm_params,
        fom,
        callback_foms=[],
    ):
>>>>>>> 040a81c7
        self.opt_name = "confirm"
        self.logfile_name = self.data_path + self.opt_name  + '.log'
        print(f"Saving as:\n{self.logfile_name}")
        self.optim_status = {}
        self.evaluation = 0
        with open(self.logfile_name, 'a') as self.logfile:
<<<<<<< HEAD
=======
            self.fom = fom
            self.callback_foms = callback_foms
>>>>>>> 040a81c7
            self.exp = exp
            self.sim = sim
            self.eval_func = eval_func
            learn_from = self.learn_from['seqs_grouped_by_param_set']
<<<<<<< HEAD
            self.exp.set_parameters(confirm_params, self.opt_map)
=======
            self.exp.set_parameters(confirm_params, self.opt_map, scaled=False)
>>>>>>> 040a81c7

            if self.sampling == 'random':
                raise ValueError('do not know which sequences to exclude')
            elif self.sampling == 'even':
                n = int(len(learn_from) / self.batch_size)
                measurements = []
                for indx in np.arange(len(learn_from)):
                    if indx % n != 0:
                        measurements.append(learn_from[indx])

            elif self.sampling == 'from_start':
                measurements = learn_from[self.batch_size:]
            elif self.sampling == 'from_end':
                measurements = learn_from[:-self.batch_size]
            elif self.sampling == 'ALL':
                raise ValueError('Already verified')
            else:
                raise(
                    """Unspecified sampling method.\n
                    Select from 'from_end'  'even', 'random' , 'from_start'.
                    Thank you."""
                )
            batch_size = len(measurements)
            ipar = 1
            goals = []
            used_seqs = 0
            for m in measurements:
                gateset_params = m['params']
                self.gateset.set_parameters(
                    gateset_params, self.gateset_opt_map, scaled=False
                )
                self.logfile.write(
                    "\n  Parameterset {} of {}:  {}".format(
                        ipar,
                        batch_size,
                        self.gateset.get_parameters(
                            self.gateset_opt_map, to_str=True
                        )
                    )
                )
                ipar += 1
                U_dict = self.sim.get_gates()
                iseq = 1
                fids = []
                sims = []
<<<<<<< HEAD
=======
                stds = []
>>>>>>> 040a81c7
                for this_seq in m['seqs']:
                    seq = this_seq['gate_seq']
                    fid = this_seq['result']
                    std = this_seq['result_std']

<<<<<<< HEAD
                    if (self.skip_bad_points and fid > 0.25):
                        self.logfile.write(
                            f"\n  Skipped point with infidelity>0.25.\n"
                        )
                        iseq += 1
                        continue
=======
>>>>>>> 040a81c7
                    this_goal = self.eval_func(U_dict, seq)
                    self.logfile.write(
                        f"\n  Sequence {iseq} of {len(m['seqs'])}:\n  {seq}\n"
                    )
                    iseq += 1
                    self.logfile.write(
                        f"  Simulation:  {float(this_goal.numpy()):8.5f}"
                    )
                    self.logfile.write(
                        f"  Experiment: {fid:8.5f} std: {std:8.5f}"
                    )
                    self.logfile.write(
                        f"  Diff: {fid-float(this_goal.numpy()):8.5f}\n"
                    )
                    self.logfile.flush()
<<<<<<< HEAD
                    distance = tf_abs(fid-this_goal)
                    if self.divide_by_std:
                        goals.append(distance / std)
                    else:
                        goals.append(distance)
                    used_seqs += 1

                    fids.append(fid)
                    sims.append(float(this_goal.numpy()))
                print(
                    f"Current RMS: {np.sqrt(np.mean(np.square(goals)))}"
                )
                median = tfp.stats.percentile(goals, 50.0, interpolation='midpoint')
                print(
                    f"Current median: {float(median.numpy())}\n"
                )
=======
                    used_seqs += 1

                    fids.append(fid)
                    sims.append(this_goal)
                    stds.append(std)

                tmp_fids = tf.constant(fids, dtype=tf.float64)
                tmp_sims = tf.concat(sims, axis=0)
                tmp_stds = tf.constant(stds, dtype=tf.float64)
                print(
                    "Current {}: {}".format(
                        self.fom.__name__,
                        float(self.fom(tmp_fids, tmp_sims, tmp_stds).numpy())
                    )
                )
                for cb_fom in self.callback_foms:
                    print(
                        "Current {}: {}".format(
                            cb_fom.__name__,
                            float(cb_fom(tmp_fids, tmp_sims, tmp_stds).numpy())
                        )
                    )
                print("")

>>>>>>> 040a81c7
                self.logfile.write(
                    f"  Mean simulation fidelity: {float(np.mean(sims)):8.5f}"
                )
                self.logfile.write(
                    f" std: {float(np.std(sims)):8.5f}\n"
                )
                self.logfile.write(
                    f"  Mean experiment fidelity: {float(np.mean(fids)):8.5f}"
                )
                self.logfile.write(
                    f" std: {float(np.std(fids)):8.5f}\n"
                )
                self.logfile.flush()

<<<<<<< HEAD
            goal = tfp.stats.percentile(goals, 50.0, interpolation='midpoint')
            self.logfile.write(
                f"Finished batch with median: {float(goal.numpy())}\n"
            )
            self.logfile.flush()

            self.optim_status['params'] = self.exp.get_parameters(self.opt_map)
=======
            fids = tf.constant(fids, dtype=tf.float64)
            sims = tf.concat(sims, axis=0)
            stds = tf.constant(stds, dtype=tf.float64)
            goal = self.fom(fids, sims, stds)
            self.logfile.write(
                "Finished batch with {}: {}\n".format(
                    self.fom.__name__,
                    float(goal.numpy())
                )
            )
            for cb_fom in self.callback_foms:
                self.logfile.write(
                    "Finished batch with {}: {}\n".format(
                        cb_fom.__name__,
                        float(cb_fom(fids, sims, stds).numpy())
                    )
                )
            self.logfile.flush()

            self.optim_status['params'] = [
                par.numpy().tolist()
                for par in self.exp.get_parameters(self.opt_map)
            ]
>>>>>>> 040a81c7
            self.optim_status['goal'] = float(goal.numpy())
            self.log_parameters()
        return goal<|MERGE_RESOLUTION|>--- conflicted
+++ resolved
@@ -750,9 +750,6 @@
         self.evaluation += 1
         self.logfile.flush()
 
-<<<<<<< HEAD
-    def confirm_model(self, exp, sim, eval_func, confirm_params):
-=======
 
     def confirm_model(
         self,
@@ -763,27 +760,19 @@
         fom,
         callback_foms=[],
     ):
->>>>>>> 040a81c7
         self.opt_name = "confirm"
         self.logfile_name = self.data_path + self.opt_name  + '.log'
         print(f"Saving as:\n{self.logfile_name}")
         self.optim_status = {}
         self.evaluation = 0
         with open(self.logfile_name, 'a') as self.logfile:
-<<<<<<< HEAD
-=======
             self.fom = fom
             self.callback_foms = callback_foms
->>>>>>> 040a81c7
             self.exp = exp
             self.sim = sim
             self.eval_func = eval_func
             learn_from = self.learn_from['seqs_grouped_by_param_set']
-<<<<<<< HEAD
-            self.exp.set_parameters(confirm_params, self.opt_map)
-=======
             self.exp.set_parameters(confirm_params, self.opt_map, scaled=False)
->>>>>>> 040a81c7
 
             if self.sampling == 'random':
                 raise ValueError('do not know which sequences to exclude')
@@ -829,24 +818,19 @@
                 iseq = 1
                 fids = []
                 sims = []
-<<<<<<< HEAD
-=======
                 stds = []
->>>>>>> 040a81c7
                 for this_seq in m['seqs']:
                     seq = this_seq['gate_seq']
                     fid = this_seq['result']
                     std = this_seq['result_std']
 
-<<<<<<< HEAD
                     if (self.skip_bad_points and fid > 0.25):
                         self.logfile.write(
                             f"\n  Skipped point with infidelity>0.25.\n"
                         )
                         iseq += 1
                         continue
-=======
->>>>>>> 040a81c7
+
                     this_goal = self.eval_func(U_dict, seq)
                     self.logfile.write(
                         f"\n  Sequence {iseq} of {len(m['seqs'])}:\n  {seq}\n"
@@ -862,24 +846,6 @@
                         f"  Diff: {fid-float(this_goal.numpy()):8.5f}\n"
                     )
                     self.logfile.flush()
-<<<<<<< HEAD
-                    distance = tf_abs(fid-this_goal)
-                    if self.divide_by_std:
-                        goals.append(distance / std)
-                    else:
-                        goals.append(distance)
-                    used_seqs += 1
-
-                    fids.append(fid)
-                    sims.append(float(this_goal.numpy()))
-                print(
-                    f"Current RMS: {np.sqrt(np.mean(np.square(goals)))}"
-                )
-                median = tfp.stats.percentile(goals, 50.0, interpolation='midpoint')
-                print(
-                    f"Current median: {float(median.numpy())}\n"
-                )
-=======
                     used_seqs += 1
 
                     fids.append(fid)
@@ -904,7 +870,6 @@
                     )
                 print("")
 
->>>>>>> 040a81c7
                 self.logfile.write(
                     f"  Mean simulation fidelity: {float(np.mean(sims)):8.5f}"
                 )
@@ -919,15 +884,6 @@
                 )
                 self.logfile.flush()
 
-<<<<<<< HEAD
-            goal = tfp.stats.percentile(goals, 50.0, interpolation='midpoint')
-            self.logfile.write(
-                f"Finished batch with median: {float(goal.numpy())}\n"
-            )
-            self.logfile.flush()
-
-            self.optim_status['params'] = self.exp.get_parameters(self.opt_map)
-=======
             fids = tf.constant(fids, dtype=tf.float64)
             sims = tf.concat(sims, axis=0)
             stds = tf.constant(stds, dtype=tf.float64)
@@ -951,7 +907,6 @@
                 par.numpy().tolist()
                 for par in self.exp.get_parameters(self.opt_map)
             ]
->>>>>>> 040a81c7
             self.optim_status['goal'] = float(goal.numpy())
             self.log_parameters()
         return goal