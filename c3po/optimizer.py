"""Optimizer object, where the optimal control is done."""

import random
import time
import json
import c3po
import numpy as np
import tensorflow as tf
import matplotlib.pyplot as plt
import tensorflow_probability as tfp
from platform import python_version

from c3po.tf_utils import tf_abs
from scipy.optimize import minimize as minimize
import cma.evolution_strategy as cmaes
# from nevergrad.optimization import registry as algo_registry


class Optimizer:
    """Optimizer object, where the optimal control is done."""

    def __init__(self, cfg=None):
        # Set defaults
        self.gradients = {}
        self.noise_level = 0
        self.sampling = False
        self.batch_size = 1
        self.skip_bad_points = False  # The Millikan option, don't judge
        self.divide_by_std = False  # Goal func in terms of experiment std

        # NICO: ###############################################################
        # The default fields of this class to be stored in a config. Note: Data
        # heavy fields are excluded, as they will be transfered via logfile.
        # Maybe this should include the optimizer state in the future, to allow
        # for easier pause and repeat? A dedicated optim_state JSON might be
        # better for that.
        #######################################################################
        self.cfg_keys = [
            'noise_level', 'sampling', 'batch_size', 'skip_bad_points',
            'data_path', 'gateset_opt_map', 'opt_map',
            'opt_name', 'logfile_name'
        ]
        if cfg is not None:
            self.load_config(cfg)

    def write_config(self, filename):
        # TODO This will need to be moved to the top level script. Problem
        # Class or similar.
        cfg = {}
        cfg['title'] = "Majestic C3 config file"
        cfg['date'] = time.asctime(time.localtime())
        cfg['python_version'] = python_version()
        cfg['c3_version'] = c3po.__version__

        # Optimizer specifc code follows
        cfg['optimizer'] = {}
        cfg['optimizer']['gateset'] = self.gateset.write_config()
        cfg['optimizer']['sim'] = self.sim.write_config()
        cfg['optimizer']['exp'] = self.exp.write_config()
        for key in self.cfg_keys:
            cfg['optimizer'][key] = self.__dict__[key]

        with open(filename, "w") as cfg_file:
            json.dump(cfg, cfg_file)

    def load_config(self, filename):
        with open(filename, "r") as cfg_file:
            cfg = json.loads(cfg_file.read(1))
        for key in cfg:
            if key == 'gateset':
                self.gateset.load_config(cfg[key])
            elif key == 'sim':
                self.sim.load_config(cfg[key])
            elif key == 'exp':
                self.exp.load_config(cfg[key])
            else:
                self.__dict__[key] = cfg[key]

    def goal_run(self, current_params):
        self.gateset.set_parameters(current_params, self.opt_map, scaled=True)
        U_dict = self.sim.get_gates()
        goal = self.eval_func(U_dict)
        self.optim_status['params'] = [
            par.numpy().tolist() for par in self.exp.get_parameters(self.opt_map)
        ]
        self.optim_status['goal'] = float(goal.numpy())
        self.log_parameters()
        return goal

    def goal_run_with_grad(self, current_params):
        with tf.GradientTape() as t:
            t.watch(current_params)
            self.gateset.set_parameters(
                current_params, self.opt_map, scaled=True
            )
            U_dict = self.sim.get_gates()
            goal = self.eval_func(U_dict)

        grad = t.gradient(goal, current_params)
        gradients = grad.numpy().flatten()
        self.gradients[str(current_params.numpy())] = gradients
        self.optim_status['params'] = [
            par.numpy().tolist() for par in self.exp.get_parameters(self.opt_map)
        ]
        self.optim_status['goal'] = float(goal.numpy())
        self.optim_status['gradient'] = gradients.tolist()
        self.log_parameters()
        return goal

    def goal_run_n(self, current_params):
        learn_from = self.learn_from['seqs_grouped_by_param_set']
        self.exp.set_parameters(current_params, self.opt_map)

        if self.sampling == 'random':
            measurements = random.sample(learn_from, self.batch_size)
        elif self.sampling == 'even':
            n = int(len(learn_from) / self.batch_size)
            measurements = learn_from[::n]
        elif self.sampling == 'from_start':
            measurements = learn_from[:self.batch_size]
        elif self.sampling == 'from_end':
            measurements = learn_from[-self.batch_size:]
        elif self.sampling == 'ALL':
            measurements = learn_from
        else:
            raise(
                """Unspecified sampling method.\n
                Select from 'from_end'  'even', 'random' , 'from_start', 'ALL'.
                Thank you."""
            )
        batch_size = len(measurements)
        ipar = 1
        used_seqs = 0
        for m in measurements:
            gateset_params = m['params']
            self.gateset.set_parameters(
                gateset_params, self.gateset_opt_map, scaled=False
            )
            self.logfile.write(
                "\n  Parameterset {} of {}:  {}".format(
                    ipar,
                    batch_size,
                    self.gateset.get_parameters(
                        self.gateset_opt_map, to_str=True
                    )
                )
            )
            ipar += 1
            U_dict = self.sim.get_gates()
            iseq = 1
            fids = []
            sims = []
            stds = []
            for seq in m['seqs']:
                seq = seq['gate_seq']
                fid = seq['result']
                std = seq['result_std']

                if (self.skip_bad_points and fid > 0.25):
                    self.logfile.write(
                        f"\n  Skipped point with infidelity>0.25.\n"
                    )
                    iseq += 1
                    continue
                this_goal = self.eval_func(U_dict, seq)
                self.logfile.write(
                    f"\n  Sequence {iseq} of {len(m['seqs'])}:\n  {seq}\n"
                )
                iseq += 1
                self.logfile.write(
                    f"  Simulation:  {float(this_goal.numpy()):8.5f}"
                )
                self.logfile.write(
                    f"  Experiment: {fid:8.5f}"
                )
                self.logfile.write(
                    f"  Diff: {fid-float(this_goal.numpy()):8.5f}\n"
                )
                self.logfile.flush()
                used_seqs += 1

                fids.append(fid)
                sims.append(this_goal)
                stds.append(std)

            self.logfile.write(
                f"  Mean simulation fidelity: {float(np.mean(sims)):8.5f}"
            )
            self.logfile.write(
                f" std: {float(np.std(sims)):8.5f}\n"
            )
            self.logfile.write(
                f"  Mean experiment fidelity: {float(np.mean(fids)):8.5f}"
            )
            self.logfile.write(
                f" std: {float(np.std(fids)):8.5f}\n"
            )
            self.logfile.flush()

        fids = tf.constant(fids, dtype=tf.float64)
        sims = tf.concat(sims, axis=0)
        stds = tf.constant(stds, dtype=tf.float64)
        goal = self.fom(fids, sims, stds)
        self.logfile.write(
            "Finished batch with {}: {}\n".format(
                self.fom.__name__,
                float(goal.numpy())
            )
        )
        for cb_fom in self.callback_foms:
            self.logfile.write(
                "Finished batch with {}: {}\n".format(
                    cb_fom.__name__,
                    float(cb_fom(fids, sims, stds).numpy())
                )
            )
        self.logfile.flush()

        self.optim_status['params'] = [
            par.numpy().tolist() for par in self.exp.get_parameters(self.opt_map)
        ]
        self.optim_status['goal'] = float(goal.numpy())
        self.log_parameters()
        return goal

    def goal_run_n_keras(self):
        learn_from = self.learn_from
        current_params = self.keras_vars
        self.exp.set_parameters(current_params, self.opt_map)

        if self.sampling == 'random':
            measurements = random.sample(learn_from, self.batch_size)
        elif self.sampling == 'even':
            n = int(len(learn_from) / self.batch_size)
            measurements = learn_from[::n]
        elif self.sampling == 'from_start':
            measurements = learn_from[:self.batch_size]
        elif self.sampling == 'from_end':
            measurements = learn_from[-self.batch_size:]
        elif self.sampling == 'ALL':
            measurements = learn_from
        else:
            raise(
                """Unspecified sampling method.\n
                Select from 'from_end'  'even', 'random' , 'from_start', 'ALL'.
                Thank you."""
            )
        batch_size = len(measurements)
        ipar = 1
        used_seqs = 0
        for m in measurements:
            gateset_params = m['params']
            self.gateset.set_parameters(
                gateset_params, self.gateset_opt_map, scaled=False
            )
            self.logfile.write(
                "\n  Parameterset {} of {}:  {}".format(
                    ipar,
                    batch_size,
                    self.gateset.get_parameters(
                        self.gateset_opt_map, to_str=True
                    )
                )
            )
            ipar += 1
            U_dict = self.sim.get_gates()
            iseq = 1
            fids = []
            sims = []
            stds = []
            for seq in m['seqs']:
                seq = seq['gate_seq']
                fid = seq['result']
                std = seq['result_std']

                if (self.skip_bad_points and fid > 0.25):
                    self.logfile.write(
                        f"\n  Skipped point with infidelity>0.25.\n"
                    )
                    iseq += 1
                    continue
                this_goal = self.eval_func(U_dict, seq)
                self.logfile.write(
                    f"\n  Sequence {iseq} of {len(m[1])}:\n  {seq}\n"
                )
                iseq += 1
                self.logfile.write(
                    f"  Simulation:  {float(this_goal.numpy()):8.5f}"
                )
                self.logfile.write(
                    f"  Experiment: {fid:8.5f}"
                )
                self.logfile.write(
                    f"  Diff: {fid-float(this_goal.numpy()):8.5f}\n"
                )
                self.logfile.flush()
                used_seqs += 1

                fids.append(fid)
                sims.append(float(this_goal.numpy()))
                stds.append(std)

            self.logfile.write(
                f"  Mean simulation fidelity: {float(np.mean(sims)):8.5f}"
            )
            self.logfile.write(
                f" std: {float(np.std(sims)):8.5f}\n"
            )
            self.logfile.write(
                f"  Mean experiment fidelity: {float(np.mean(fids)):8.5f}"
            )
            self.logfile.write(
                f" std: {float(np.std(fids)):8.5f}\n"
            )
            self.logfile.flush()

        goal = self.fom(fids, sims, stds)
        self.logfile.write(
            "Finished batch with {}: {}\n".format(
                self.fom.__name__,
                float(goal.numpy())
            )
        )
        self.logfile.flush()

        self.optim_status['params'] = [
            par.numpy().tolist() for par in self.exp.get_parameters(self.opt_map)
        ]
        self.optim_status['goal'] = float(goal.numpy())
        self.log_parameters()
        return goal

    def goal_run_n_with_grad(self, current_params):
        learn_from = self.learn_from['seqs_grouped_by_param_set']
        with tf.GradientTape() as t:
            t.watch(current_params)
            self.exp.set_parameters(current_params, self.opt_map, scaled=True)

            if self.sampling == 'random':
                measurements = random.sample(learn_from, self.batch_size)
            elif self.sampling == 'even':
                n = int(len(learn_from) / self.batch_size)
                measurements = learn_from[::n]
            elif self.sampling == 'from_start':
                measurements = learn_from[:self.batch_size]
            elif self.sampling == 'from_end':
                measurements = learn_from[-self.batch_size:]
            elif self.sampling == 'ALL':
                measurements = learn_from
            else:
                raise(
                    """Unspecified sampling method.\n
                    Select from 'from_end'  'even', 'random' , 'from_start'.
                    Thank you."""
                )
            batch_size = len(measurements)
            ipar = 1
            used_seqs = 0
            for m in measurements:
                gateset_params = m['params']
                self.gateset.set_parameters(
                    gateset_params, self.gateset_opt_map, scaled=False
                )
                self.logfile.write(
                    "\n  Parameterset {} of {}:  {}".format(
                        ipar,
                        batch_size,
                        self.gateset.get_parameters(
                            self.gateset_opt_map, to_str=True
                        )
                    )
                )
                ipar += 1
                U_dict = self.sim.get_gates()
                iseq = 1
                fids = []
                sims = []
                stds = []
                for this_seq in m['seqs']:
                    seq = this_seq['gate_seq']
                    fid = this_seq['result']
                    std = this_seq['result_std']

                    if (self.skip_bad_points and fid > 0.25):
                        self.logfile.write(
                            f"\n  Skipped point with infidelity>0.25.\n"
                        )
                        iseq += 1
                        continue
                    this_goal = self.eval_func(U_dict, seq)
                    self.logfile.write(
                        f"\n  Sequence {iseq} of {len(m['seqs'])}:\n  {seq}\n"
                    )
                    iseq += 1
                    self.logfile.write(
                        f"  Simulation:  {float(this_goal.numpy()):8.5f}"
                    )
                    self.logfile.write(
                        f"  Experiment: {fid:8.5f} std: {std:8.5f}"
                    )
                    self.logfile.write(
                        f"  Diff: {fid-float(this_goal.numpy()):8.5f}\n"
                    )
                    self.logfile.flush()
                    used_seqs += 1

                    fids.append(fid)
                    sims.append(this_goal)
                    stds.append(std)

<<<<<<< HEAD
                self.sim.plot_dynamics(self.sim.ket_0, seq)
                plt.show(block=False)
=======
                self.sim.plot_dynamics(self.sim.ket_0)
                plt.savefig("/localdisk/c3logs/recent/dynamics.png")
                plt.close()
>>>>>>> 21c506f8

                # plt.figure()
                # signal = self.exp.generator.signal['d1']
                # plt.plot(signal['ts'], signal['values'])
                # plt.show(block=False)
                #
                # plt.figure()
                # conv_signal = self.exp.generator.devices['resp'].signal
                # plt.plot(signal['ts'], conv_signal['inphase'])
                # plt.plot(signal['ts'], conv_signal['quadrature'])
                # plt.show(block=False)

                self.logfile.write(
                    f"  Mean simulation fidelity: {float(np.mean(sims)):8.5f}"
                )
                self.logfile.write(
                    f" std: {float(np.std(sims)):8.5f}\n"
                )
                self.logfile.write(
                    f"  Mean experiment fidelity: {float(np.mean(fids)):8.5f}"
                )
                self.logfile.write(
                    f" std: {float(np.std(fids)):8.5f}\n"
                )
                self.logfile.flush()

            fids = tf.constant(fids, dtype=tf.float64)
            sims = tf.concat(sims, axis=0)
            stds = tf.constant(stds, dtype=tf.float64)
            goal = self.fom(fids, sims, stds)
            self.logfile.write(
                "Finished batch with {}: {}\n".format(
                    self.fom.__name__,
                    float(goal.numpy())
                )
            )
            for cb_fom in self.callback_foms:
                self.logfile.write(
                    "Finished batch with {}: {}\n".format(
                        cb_fom.__name__,
                        float(cb_fom(fids, sims, stds).numpy())
                    )
                )
            self.logfile.flush()

        grad = t.gradient(goal, current_params)
        gradients = grad.numpy().flatten()
        self.gradients[str(current_params.numpy())] = gradients
        self.optim_status['params'] = [
            par.numpy().tolist() for par in self.exp.get_parameters(self.opt_map)
        ]
        self.optim_status['goal'] = float(goal.numpy())
        self.optim_status['gradient'] = gradients.tolist()
        self.log_parameters()
        return goal

    def lookup_gradient(self, x):
        key = str(x)
        return self.gradients.pop(key)

    def cmaes(self, x0, goal_fun, settings={}):
        es = cmaes.CMAEvolutionStrategy(x0, 0.2, settings)
        while not es.stop():
            self.logfile.write(f"Batch {self.evaluation}\n")
            self.logfile.flush()
            samples = es.ask()
            solutions = []
            for sample in samples:
                goal = float(goal_fun(sample).numpy())
                goal = (1 + self.noise_level * np.random.randn()) * goal
                solutions.append(goal)

            self.evaluation += 1
            es.tell(
                samples,
                solutions
            )
            es.logger.add()
            es.disp()

        res = es.result + (es.stop(), es, es.logger)
        return res[0]

    # def oneplusone(self, x0, goal_fun, settings={}):
    #     optimizer = algo_registry['OnePlusOne'](instrumentation=x0.shape[0])
    #     while True:
    #         self.logfile.write(f"Batch {self.evaluation}\n")
    #         self.logfile.flush()
    #         tmp = optimizer.ask()
    #         samples = tmp.args
    #         solutions = []
    #         for sample in samples:
    #             goal = float(goal_fun(sample).numpy())
    #             solutions.append(goal)
    #             self.log_parameters(sample)
    #         self.evaluation += 1
    #         optimizer.tell(
    #             tmp,
    #             solutions
    #         )
    #
    #     recommendation = optimizer.provide_recommendation()
    #     return recommendation.args[0]

# TODO desing change? make simulator / optimizer communicate with ask and tell?
    def lbfgs(self, x0, goal, options):
        options['disp'] = True
        # Run the initial point explictly or it'll be ignored by callback
        res = minimize(
            lambda x: float(goal(x).numpy()),
            x0,
            jac=self.lookup_gradient,
            method='L-BFGS-B',
            options=options
        )
        return res.x

    def optimize_controls(
        self,
        sim,
        gateset,
        opt_map,
        opt_name,
        eval_func,
        settings={}
    ):
        """
        Apply a search algorightm to your gateset given a fidelity function.

        Parameters
        ----------
        simulator : class Simulator
            simulator class carrying all relevant informatioFn:
            - experiment object with model and generator
            - gateset object with pulse information for each gate

        opt_map : list
            Specifies which parameters will be optimized

        algorithm : str
            Specification of the optimizer to be used, i.e. cmaes, powell, ...

        calib_name : str

        eval_func : function
            Takes the dictionary of gates and outputs a fidelity value of which
            we want to find the minimum

        settings : dict
            Special settings for the desired optimizer

        """
        # TODO Separate gateset from the simulation here.
        x0 = gateset.get_parameters(opt_map, scaled=True)
        self.init_values = x0
        self.sim = sim
        self.gateset = gateset
        self.opt_map = opt_map
        self.opt_name = opt_name
        self.eval_func = eval_func
        self.optim_status = {}
        self.evaluation = 1

        # TODO log physical values, not tf values

        self.logfile_name = self.data_path + self.opt_name + '.log'
        print(f"Saving as:\n{self.logfile_name}")
        start_time = time.time()
        with open(self.logfile_name, 'a') as self.logfile:
            start_time_str = str(f"{time.asctime(time.localtime())}\n\n")
            self.logfile.write("Starting optimization at")
            self.logfile.write(start_time_str)
            self.logfile.write(f"\n {self.opt_map}\n")
            self.logfile.flush()
            if self.algorithm == 'cmaes':
                self.cmaes(
                    x0,
                    self.goal_run,
                    settings
                )

            elif self.algorithm == 'lbfgs':
                x_best = self.lbfgs(
                    x0,
                    self.goal_run_with_grad,
                    options=settings
                )

            self.gateset.set_parameters(
                x_best, self.opt_map, scaled=True
            )
            end_time = time.time()
            self.logfile.write("Started at ")
            self.logfile.write(start_time_str)
            self.logfile.write(
                f"Finished at {time.asctime(time.localtime())}\n"
            )
            self.logfile.write(
                f"Total runtime:{end_time-start_time}\n\n"
            )
            self.logfile.flush()

        # TODO decide if gateset object should have history and implement
        # TODO save while setting if you pass a save name
        # pseudocode: controls.save_params_to_history(calib_name)

    def learn_model(
        self,
        exp,
        sim,
        eval_func,
        fom,
        callback_foms=[],
        opt_name='learn_model',
        settings={}
    ):
        # TODO allow for specific data from optimizer to be used for learning
        x0 = exp.get_parameters(self.opt_map, scaled=True)
        self.exp = exp
        self.sim = sim
        self.eval_func = eval_func
        self.fom = fom
        self.callback_foms = callback_foms
        self.opt_name = opt_name
        self.logfile_name = self.data_path + self.opt_name + '.log'
        print(f"Saving as:\n{self.logfile_name}")
        self.optim_status = {}
        self.evaluation = 0

        with open(self.logfile_name, 'a') as self.logfile:
            start_time = time.time()
            start_time_str = str(f"{time.asctime(time.localtime())}\n\n")
            self.logfile.write("Starting optimization at ")
            self.logfile.write(start_time_str)
            self.logfile.write("Optimization parameters:\n\n")
            self.logfile.write(json.dumps(self.opt_map))
            # TODO put optmizer specific code here
            if self.algorithm == 'cmaes':
                x_best = self.cmaes(
                    x0,
                    lambda x: self.goal_run_n(tf.constant(x)),
                    settings
                )

            elif self.algorithm == 'lbfgs':
                x_best = self.lbfgs(
                    x0,
                    lambda x: self.goal_run_n_with_grad(tf.constant(x)),
                    options=settings
                )

            elif self.algorithm == 'oneplusone':
                x_best = self.oneplusone(
                    tf.constant(x0),
                    self.goal_run_n,
                    options=settings
                )

            elif self.algorithm == 'keras-SDG':
                vars = tf.Variable(x0)
                self.keras_vars = vars
                optimizer = tf.keras.optimizers.SGD(learning_rate=0.1)
                optimizer.minimize(self.goal_run_n_keras, var_list=[vars])
                x_best = vars.numpy()

            elif self.algorithm == 'keras-Adam':
                vars = tf.Variable(x0)
                optimizer = tf.keras.optimizers.Adam(learning_rate=0.1)
                optimizer.minimize(self.goal_run_n(vars), var_list=[vars])
                x_best = vars.numpy()

            else:
                raise Exception(
                    "I don't know the selected optimization algorithm."
                )
            self.exp.set_parameters(
                x_best, self.opt_map, scaled=True
            )
            end_time = time.time()
            self.logfile.write(
                f"Finished at {time.asctime(time.localtime())}\n"
            )
            self.logfile.write(
                f"Total runtime: {end_time-start_time}\n\n"
            )
            self.logfile.flush()

    def model_1d_sweep(
        self,
        exp,
        sim,
        eval_func,
        opt_name='model_sweep',
        num=50,
    ):
        from progressbar import ProgressBar, Percentage, Bar, ETA
        import matplotlib.pyplot as plt

        self.exp = exp
        self.sim = sim
        self.eval_func = eval_func
        self.opt_name = opt_name
        self.logfile_name = self.data_path + self.opt_name + '.log'
        print(f"Saving as:\n{self.logfile_name}")
        self.optim_status = {}
        self.evaluation = 1

        with open(self.logfile_name, 'a') as self.logfile:
            X = np.linspace(-1, 1, num)
            rms = []
            widgets = [
                'Sweep: ',
                Percentage(),
                ' ',
                Bar(marker='=', left='[', right=']'),
                ' ',
                ETA()
            ]
            pbar = ProgressBar(widgets=widgets, maxval=X.shape[0])
            pbar.start()
            ii = 0
            for val in pbar(range(X.shape[0])):
                rms.append(self.goal_run_n([X[ii]]))
                pbar.update(ii)
                ii += 1
            pbar.finish()
            plt.figure()
            plt.plot(X, rms, 'x')
            plt.show()

    def log_parameters(self):
        self.logfile.write(json.dumps(self.optim_status))
        self.logfile.write("\n")
        self.logfile.write(f"\nStarting evaluation {self.evaluation}\n")
        self.evaluation += 1
        self.logfile.flush()<|MERGE_RESOLUTION|>--- conflicted
+++ resolved
@@ -408,14 +408,7 @@
                     sims.append(this_goal)
                     stds.append(std)
 
-<<<<<<< HEAD
                 self.sim.plot_dynamics(self.sim.ket_0, seq)
-                plt.show(block=False)
-=======
-                self.sim.plot_dynamics(self.sim.ket_0)
-                plt.savefig("/localdisk/c3logs/recent/dynamics.png")
-                plt.close()
->>>>>>> 21c506f8
 
                 # plt.figure()
                 # signal = self.exp.generator.signal['d1']
