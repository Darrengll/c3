--- conflicted
+++ resolved
@@ -153,7 +153,6 @@
                 freqs = {}
                 framechanges = {}
                 for line, ctrls in instr.comps.items():
-<<<<<<< HEAD
                     # TODO calculate properly the average frequency that each qubit sees
                     offset = 0.0
                     if "gauss" in ctrls:
@@ -165,14 +164,6 @@
                     if "pwc" in ctrls:
                         offset = ctrls['pwc'].params['freq_offset'].get_value()
                     # print("gate: ", gate, "; line: ", line, "; offset: ", offset)
-=======
-                    if gate == "QId":
-                        offset = 0
-                    else:
-                        offset = ctrls['gauss'].params['freq_offset'].get_value()
-                        print('offset: ', offset/2/np.pi/1e6)
-
->>>>>>> c898a01a
                     freqs[line] = tf.cast(
                         ctrls['carrier'].params['freq'].get_value()
                         + offset,
