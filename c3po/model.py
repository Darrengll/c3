--- conflicted
+++ resolved
@@ -258,29 +258,18 @@
                 freq_indx = self.params_desc.index((name, 'freq'))
                 freqs.append(self.params[freq_indx])
 
-<<<<<<< HEAD
+
         # TODO make sure terms is right
         # num_oper = np.matmul(anns[0].T.conj(), anns[0])
         num_oper = tf.constant(
             np.matmul(anns[0].T.conj(), anns[0]),
             dtype=tf.complex128
-=======
-        VZ = tf_expm(
-            1.0j * np.matmul(anns[0].T.conj(), anns[0]) * (freqs[0] * t_final)
->>>>>>> 41fad686
-        )
+	)
         VZ = tf.linalg.expm(1.0j * num_oper * (freqs[0] * t_final))
         for ii in range(1, len(anns)):
-<<<<<<< HEAD
             num_oper = tf.constant(
                 np.matmul(anns[ii].T.conj(), anns[ii]),
                 dtype=tf.complex128
-=======
-            VZ = VZ * tf_expm(
-                1.0j * np.matmul(
-                    anns[ii].T.conj(), anns[ii]
-                ) * (freqs[ii] * t_final)
->>>>>>> 41fad686
             )
             VZ = VZ * tf.linalg.expm(1.0j * num_oper * (freqs[ii] * t_final))
         return VZ
