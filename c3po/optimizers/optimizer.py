"""Optimizer object, where the optimal control is done."""

import os
import time
import json
import tensorflow as tf
import numpy as np
import c3po.libraries.algorithms as algorithms


class Optimizer:
    """Optimizer object, where the optimal control is done."""

    def __init__(
        self,
        algorithm=None,
        plot_dynamics=False,
        plot_pulses=False,
        store_unitaries=False
    ):
        self.optim_status = {}
        self.gradients = {}
        self.current_best_goal = 9876543210.123456789
        self.evaluation = 0
        self.plot_dynamics = plot_dynamics
        self.plot_pulses = plot_pulses
        self.store_unitaries = store_unitaries
        if algorithm is not None:
            self.algorithm = algorithm
        else:
            print("C3:WARNING:No algorithm passed. Using default LBFGS")
            self.algorithm = algorithms.lbfgs

    def replace_logdir(self, new_logdir):
        old_logdir = self.logdir
        self.logdir = new_logdir
        os.remove(self.dir_path + 'recent')
        os.remove(self.dir_path + self.string)
        os.rmdir(old_logdir)

    def set_exp(self, exp):
        self.exp = exp

    def start_log(self):
        self.start_time = time.time()
        start_time_str = str(f"{time.asctime(time.localtime())}\n\n")
        with open(self.logdir + self.logname, 'a') as logfile:
            logfile.write("Starting optimization at ")
            logfile.write(start_time_str)
            logfile.write("Optimization parameters:\n")
            logfile.write(json.dumps(self.opt_map))
            logfile.write("\n")
            logfile.flush()

    def end_log(self):
        self.end_time = time.time()
        with open(self.logdir + self.logname, 'a') as logfile:
            logfile.write(
                f"Finished at {time.asctime(time.localtime())}\n"
            )
            logfile.write(
                f"Total runtime: {self.end_time-self.start_time}\n\n"
            )
            logfile.flush()

    def log_best_unitary(self):
        if self.optim_status['goal'] < self.current_best_goal:
            self.current_best_goal = self.optim_status['goal']
            with open(
                self.logdir + 'best_point_' + self.logname, 'w'
            ) as best_point:
                U_dict = self.exp.unitaries
                for gate, U in U_dict.items():
                    best_point.write("\n")
                    best_point.write(f"Re {gate}: \n")
                    best_point.write(f"{np.round(np.real(U), 3)}\n")
                    best_point.write("\n")
                    best_point.write(f"Im {gate}: \n")
                    best_point.write(f"{np.round(np.imag(U), 3)}\n")

    def log_parameters(self):
        if self.optim_status['goal'] < self.current_best_goal:
            self.current_best_goal = self.optim_status['goal']
            with open(
                self.logdir + 'best_point_' + self.logname, 'w'
            ) as best_point:
                best_point.write(json.dumps(self.opt_map))
                best_point.write("\n")
                best_point.write(json.dumps(self.optim_status))
                best_point.write("\n")
                best_point.write(self.nice_print(self.opt_map))
        if self.plot_dynamics:
            psi_init = self.exp.model.tasks["init_ground"].initialise(
                self.exp.model.drift_H,
                self.exp.model.lindbladian
            )
            for gate in self.exp.dUs.keys():
                self.exp.plot_dynamics(psi_init, [gate], self.optim_status['goal'])
            self.exp.dynamics_plot_counter += 1
        if self.plot_pulses:
            psi_init = self.exp.model.tasks["init_ground"].initialise(
                self.exp.model.drift_H,
                self.exp.model.lindbladian
            )
            for gate in self.opt_gates:
                instr = self.exp.gateset.instructions[gate]
                self.exp.plot_pulses(instr, self.optim_status['goal'])
            self.exp.pulses_plot_counter += 1
        if self.store_unitaries:
            self.exp.store_Udict(self.optim_status['goal'])
            self.exp.store_unitaries_counter += 1
        with open(self.logdir + self.logname, 'a') as logfile:
            logfile.write(f"\nFinished evaluation {self.evaluation}\n")
            # logfile.write(json.dumps(self.optim_status, indent=2))
            logfile.write(json.dumps(self.optim_status))
            logfile.write("\n")
            logfile.flush()

    def fct_to_min(self, x):
        current_params = tf.constant(x)
        goal = self.goal_run(current_params)
        self.log_parameters()
        if "U_dict" in self.exp.__dict__.keys():
            self.log_best_unitary()
        if isinstance(goal, tf.Tensor):
            goal = float(goal.numpy())
        return goal

    def fct_to_min_autograd(self, x):
        current_params = tf.constant(x)
        goal, grad = self.goal_run_with_grad(current_params)
        if isinstance(grad, tf.Tensor):
            grad = float(grad.numpy())
        gradients = grad.flatten()
        self.gradients[str(current_params.numpy())] = gradients
        self.optim_status['gradient'] = gradients.tolist()
        self.log_parameters()
        if "U_dict" in self.exp.__dict__.keys():
            self.log_best_unitary()
        if isinstance(goal, tf.Tensor):
            goal = float(goal.numpy())
        return goal

    def goal_run_with_grad(self, current_params):
        with tf.GradientTape() as t:
            t.watch(current_params)
            goal = self.goal_run(current_params)
        grad = t.gradient(goal, current_params)
<<<<<<< HEAD
        gradients = grad.numpy().flatten()
        self.gradients[str(current_params.numpy())] = gradients
        print(gradients)
        self.optim_status['gradient'] = gradients.tolist()
        return goal
=======
        return goal, grad
>>>>>>> ce7ec1c2

    def lookup_gradient(self, x):
        key = str(x)
        return self.gradients.pop(key)

    def write_config(self, filename):
        with open(filename, "w") as cfg_file:
            json.dump(self.__dict__, cfg_file)

    def load_config(self, filename):
        with open(filename, "r") as cfg_file:
            cfg = json.loads(cfg_file.read(1))
        for key in cfg:
            if key == 'gateset':
                self.gateset.load_config(cfg[key])
            elif key == 'sim':
                self.sim.load_config(cfg[key])
            elif key == 'exp':
                self.exp.load_config(cfg[key])
            else:
                self.__dict__[key] = cfg[key]

    # TODO fix error when JSONing fucntion types<|MERGE_RESOLUTION|>--- conflicted
+++ resolved
@@ -146,15 +146,7 @@
             t.watch(current_params)
             goal = self.goal_run(current_params)
         grad = t.gradient(goal, current_params)
-<<<<<<< HEAD
-        gradients = grad.numpy().flatten()
-        self.gradients[str(current_params.numpy())] = gradients
-        print(gradients)
-        self.optim_status['gradient'] = gradients.tolist()
-        return goal
-=======
         return goal, grad
->>>>>>> ce7ec1c2
 
     def lookup_gradient(self, x):
         key = str(x)
