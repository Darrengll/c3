"""Creating the 1 qubit 1 drive example."""

import c3po.envelopes as envelopes
import c3po.control as control
import numpy as np
import copy

import c3po.component as component
from c3po.model import Model as Mdl
<<<<<<< HEAD
from c3po.tf_utils import tf_limit_gpu_memory
from c3po.qt_utils import single_length_RB
=======
from c3po.component import Quantity as Qty
# from c3po.tf_utils import tf_limit_gpu_memory as tf_limit_gpu_memory
>>>>>>> 33b59e0d

import c3po.generator as generator
import c3po.fidelities as fidelities


# Limit graphics memory
tf_limit_gpu_memory(100)  # to 100 MB


# Gates
def create_gates(t_final,
                 v_hz_conversion,
                 qubit_freq,
                 qubit_anhar,
                 freq_offset,
                 carrier_freq,
                 all_gates=True
                 ):
    """
    Define the atomic gates.

    Parameters
    ----------
    t_final : type
        Total simulation time == longest possible gate time.
    v_hz_conversion : type
        Constant relating control voltage to energy in Hertz.
    qubit_freq : type
        Qubit frequency. Determines the carrier frequency.
    qubit_anhar : type
        Qubit anharmonicity. DRAG is used if this is given.

    """
    gauss_params = {
<<<<<<< HEAD
        'amp': 0.4 * np.pi / v_hz_conversion,
        't_final': t_final,
        'xy_angle': -0.3 * np.pi,
        'freq_offset': -80e6 * 2 * np.pi,
        'delta': 1.3 / qubit_anhar
    }
    gauss_bounds = {
        'amp': [0.3 * np.pi / v_hz_conversion, 0.5 * np.pi / v_hz_conversion],
        't_final': [1e-9, 30e-9],
        'xy_angle': [-1 * np.pi/2, 0],
        'freq_offset': [-100 * 1e6 * 2 * np.pi, -60 * 1e6 * 2 * np.pi],
        'delta': [1.6/qubit_anhar, 1/qubit_anhar]
=======
        'amp': Qty(
            value=0.5 * np.pi / v_hz_conversion,
            min=0.0 * np.pi / v_hz_conversion,
            max=1.5 * np.pi / v_hz_conversion,
            unit='V'
        ),
        't_final': t_final,
        'xy_angle': Qty(
            value=0.0,
            min=-1 * np.pi/2,
            max=1 * np.pi/2,
            unit='rad'
        ),
        'freq_offset': freq_offset,
        'delta': Qty(
            value=0.95 / qubit_anhar,
            min=1.5 / qubit_anhar,
            max=0.5 / qubit_anhar,
            unit='s'
        ),
>>>>>>> 33b59e0d
    }
    gauss_env = control.Envelope(
        name="gauss",
        desc="Gaussian comp 1 of signal 1",
        params=gauss_params,
        shape=envelopes.gaussian
    )
    carrier_parameters = {
        'freq': carrier_freq
    }
    carr = control.Carrier(
        name="carrier",
        desc="Frequency of the local oscillator",
        params=carrier_parameters
    )
    X90p = control.Instruction(
        name="X90p",
        t_start=0.0,
        t_end=t_final.get_value(),
        channels=["d1"]
    )
    X90p.add_component(gauss_env, "d1")
    X90p.add_component(carr, "d1")

    gates = control.GateSet()
    gates.add_instruction(X90p)

    if all_gates:
        Y90p = copy.deepcopy(X90p)
        Y90p.name = "Y90p"
        Y90p.comps['d1']['gauss'].params['xy_angle'] = Qty(
            value=np.pi / 2,
            min=0 * np.pi/2,
            max=2 * np.pi/2,
            unit='rad'
        )

        X90m = copy.deepcopy(X90p)
        X90m.name = "X90m"
        X90m.comps['d1']['gauss'].params['xy_angle'] = Qty(
            value=np.pi,
            min=1 * np.pi/2,
            max=3 * np.pi/2,
            unit='rad'
        )

        Y90m = copy.deepcopy(X90p)
        Y90m.name = "Y90m"
        Y90m.comps['d1']['gauss'].params['xy_angle'] = Qty(
            value=-np.pi/2,
            min=-2 * np.pi/2,
            max=0 * np.pi/2,
            unit='rad'
        )
        gates.add_instruction(X90m)
        gates.add_instruction(Y90m)
        gates.add_instruction(Y90p)

        # Include identity operation
        no_drive_env = control.Envelope(
            name="no_drive",
            params=gauss_params,
            bounds=gauss_bounds,
            shape=envelopes.no_drive
        )
        Id = control.Instruction(
            name="Id",
            t_start=0.0,
            t_end=t_final,
            channels=["d1"]
        )
        Id.add_component(no_drive_env, "d1")
        Id.add_component(carr, "d1")
        gates.add_instruction(Id)

    return gates


def create_pwc_gates(t_final,
                     qubit_freq,
                     inphase,
                     quadrature,
                     amp_limit,
                     all_gates=True
                     ):

    pwc_params = {
        'inphase': inphase,
        'quadrature': quadrature,
        'xy_angle': 0.0,
    }

    pwc_bounds = {
        'inphase': [-amp_limit, amp_limit] * len(inphase),
        'quadrature': [-amp_limit, amp_limit] * len(quadrature),
        'xy_angle': [-1 * np.pi/2, 1 * np.pi/2]
        }

    pwc_env = control.Envelope(
        name="pwc",
        desc="PWC comp 1 of signal 1",
        shape=envelopes.pwc,
        params=pwc_params,
        bounds=pwc_bounds,
    )

    carrier_parameters = {
        'freq': qubit_freq
    }
    carrier_bounds = {
        'freq': [4e9 * 2 * np.pi, 7e9 * 2 * np.pi]
    }
    carr = control.Carrier(
        name="carrier",
        desc="Frequency of the local oscillator",
        params=carrier_parameters,
        bounds=carrier_bounds
    )
    X90p = control.Instruction(
        name="X90p",
        t_start=0.0,
        t_end=t_final,
        channels=["d1"]
    )
    X90p.add_component(pwc_env, "d1")
    X90p.add_component(carr, "d1")

    gates = control.GateSet()
    gates.add_instruction(X90p)

    if all_gates:
        Y90p = copy.deepcopy(X90p)
        Y90p.name = "Y90p"
        Y90p.comps['d1']['pwc'].params['xy_angle'] = np.pi / 2
        Y90p.comps['d1']['pwc'].bounds['xy_angle'] = [0 * np.pi/2, 2 * np.pi/2]

        X90m = copy.deepcopy(X90p)
        X90m.name = "X90m"
        X90m.comps['d1']['pwc'].params['xy_angle'] = np.pi
        X90m.comps['d1']['pwc'].bounds['xy_angle'] = [1 * np.pi/2, 3 * np.pi/2]

        Y90m = copy.deepcopy(X90p)
        Y90m.name = "Y90m"
        Y90m.comps['d1']['pwc'].params['xy_angle'] = - np.pi / 2
        Y90m.comps['d1']['pwc'].bounds['xy_angle'] = [
            -2 * np.pi/2, 0 * np.pi/2
        ]

        gates.add_instruction(X90m)
        gates.add_instruction(Y90m)
        gates.add_instruction(Y90p)
    return gates


def create_rect_gates(t_final,
                      qubit_freq,
                      amp,
                      amp_limit,
                      all_gates=True
                      ):

    rect_params = {
        'amp': amp,
        'xy_angle': 0.0,
        'freq_offset': 0e6 * 2 * np.pi
    }

    rect_bounds = {
        'amp': [-amp_limit, amp_limit],
        'xy_angle': [-1 * np.pi/2, 1 * np.pi/2],
        'freq_offset': [-100 * 1e6 * 2 * np.pi, 100 * 1e6 * 2 * np.pi]
        }

    rect_env = control.Envelope(
        name="rect",
        desc="Rectangular comp 1 of signal 1",
        shape=envelopes.rect,
        params=rect_params,
        bounds=rect_bounds,
    )

    carrier_parameters = {
        'freq': qubit_freq
    }
    carrier_bounds = {
        'freq': [4e9 * 2 * np.pi, 7e9 * 2 * np.pi]
    }
    carr = control.Carrier(
        name="carrier",
        desc="Frequency of the local oscillator",
        params=carrier_parameters,
        bounds=carrier_bounds
    )
    X90p = control.Instruction(
        name="X90p",
        t_start=0.0,
        t_end=t_final,
        channels=["d1"]
    )
    X90p.add_component(rect_env, "d1")
    X90p.add_component(carr, "d1")

    gates = control.GateSet()
    gates.add_instruction(X90p)

    if all_gates:
        Y90p = copy.deepcopy(X90p)
        Y90p.name = "Y90p"
        Y90p.comps['d1']['rect'].params['xy_angle'] = np.pi / 2
        Y90p.comps['d1']['rect'].bounds['xy_angle'] = [
            0 * np.pi/2, 2 * np.pi/2
        ]

        X90m = copy.deepcopy(X90p)
        X90m.name = "X90m"
        X90m.comps['d1']['rect'].params['xy_angle'] = np.pi
        X90m.comps['d1']['rect'].bounds['xy_angle'] = [
            1 * np.pi/2, 3 * np.pi/2
        ]

        Y90m = copy.deepcopy(X90p)
        Y90m.name = "Y90m"
        Y90m.comps['d1']['rect'].params['xy_angle'] = - np.pi / 2
        Y90m.comps['d1']['rect'].bounds['xy_angle'] = [
            -2 * np.pi/2, 0 * np.pi/2
        ]

        gates.add_instruction(X90m)
        gates.add_instruction(Y90m)
        gates.add_instruction(Y90p)
    return gates


# Chip and model
def create_chip_model(qubit_freq, qubit_anhar, qubit_lvls, drive_ham,
                      t1=None, t2star=None, temp=None
                      ):
    q1 = component.Qubit(
        name="Q1",
        desc="Qubit 1",
        comment="The one and only qubit in this chip",
        freq=qubit_freq,
        anhar=qubit_anhar,
        hilbert_dim=qubit_lvls
    )
    drive = component.Drive(
        name="D1",
        desc="Drive 1",
        comment="Drive line 1 on qubit 1",
        connected=["Q1"],
        hamiltonian_func=drive_ham
    )
    model = Mdl([q1], [drive])
    if t1:
        q1.values['t1'] = t1
    if t2star:
        q1.values['t2star'] = t2star
    if temp:
        q1.values['temp'] = temp
    if t1 or t2star:
        model.initialise_lindbladian()
    return model


# Devices and generator
def create_generator(
    sim_res, awg_res, v_hz_conversion, logdir, rise_time=None
):
    lo = generator.LO(resolution=sim_res)
    awg = generator.AWG(resolution=awg_res, logdir=logdir)
    mixer = generator.Mixer()
    v_to_hz = generator.Volts_to_Hertz(V_to_Hz=v_hz_conversion)
    dig_to_an = generator.Digital_to_Analog(resolution=sim_res)
    resp = generator.Response(rise_time=rise_time, resolution=sim_res)
    # TODO Add devices by their names
    devices = [lo, awg, mixer, v_to_hz, dig_to_an, resp]
    gen = generator.Generator(devices)
    return gen


def create_opt_map(pulse_type: bool, xy_angle: bool):

    # Relation functions between variables
    def add_pih(x):
        return x + 0.5 * np.pi

    def add_pi(x):
        return x + 1.0 * np.pi

    def add_mpih(x):
        return x - 0.5 * np.pi

    # Parameters to optimize
    if pulse_type == 'gauss':
        gateset_opt_map = [
            [('X90p', 'd1', 'gauss', 'amp'),
             ('Y90p', 'd1', 'gauss', 'amp'),
             ('X90m', 'd1', 'gauss', 'amp'),
             ('Y90m', 'd1', 'gauss', 'amp')],
            [('X90p', 'd1', 'gauss', 'freq_offset'),
             ('Y90p', 'd1', 'gauss', 'freq_offset'),
             ('X90m', 'd1', 'gauss', 'freq_offset'),
             ('Y90m', 'd1', 'gauss', 'freq_offset')]
        ]
        if xy_angle:
            gateset_opt_map.append(
                [('X90p', 'd1', 'gauss', 'xy_angle'),
                 ('Y90p', 'd1', 'gauss', 'xy_angle', add_pih),
                 ('X90m', 'd1', 'gauss', 'xy_angle', add_pi),
                 ('Y90m', 'd1', 'gauss', 'xy_angle', add_mpih)]
            )
    elif pulse_type == 'drag':
        gateset_opt_map = [
            [('X90p', 'd1', 'gauss', 'amp'),
             ('Y90p', 'd1', 'gauss', 'amp'),
             ('X90m', 'd1', 'gauss', 'amp'),
             ('Y90m', 'd1', 'gauss', 'amp')],
            [('X90p', 'd1', 'gauss', 'freq_offset'),
             ('Y90p', 'd1', 'gauss', 'freq_offset'),
             ('X90m', 'd1', 'gauss', 'freq_offset'),
             ('Y90m', 'd1', 'gauss', 'freq_offset')],
            [('X90p', 'd1', 'gauss', 'delta'),
             ('Y90p', 'd1', 'gauss', 'delta'),
             ('X90m', 'd1', 'gauss', 'delta'),
             ('Y90m', 'd1', 'gauss', 'delta')]
        ]
        if xy_angle:
            gateset_opt_map.append(
                [('X90p', 'd1', 'gauss', 'xy_angle'),
                 ('Y90p', 'd1', 'gauss', 'xy_angle', add_pih),
                 ('X90m', 'd1', 'gauss', 'xy_angle', add_pi),
                 ('Y90m', 'd1', 'gauss', 'xy_angle', add_mpih)]
            )
    elif pulse_type == 'pwc':
        gateset_opt_map = [
            [('X90p', 'd1', 'pwc', 'inphase'),
             ('Y90p', 'd1', 'pwc', 'inphase'),
             ('X90m', 'd1', 'pwc', 'inphase'),
             ('Y90m', 'd1', 'pwc', 'inphase')],
            [('X90p', 'd1', 'pwc', 'quadrature'),
             ('Y90p', 'd1', 'pwc', 'quadrature'),
             ('X90m', 'd1', 'pwc', 'quadrature'),
             ('Y90m', 'd1', 'pwc', 'quadrature')]
        ]

    elif pulse_type == 'rect':
        gateset_opt_map = [
            [('X90p', 'd1', 'rect', 'amp'),
             ('Y90p', 'd1', 'rect', 'amp'),
             ('X90m', 'd1', 'rect', 'amp'),
             ('Y90m', 'd1', 'rect', 'amp')]
        ]
        if xy_angle:
            gateset_opt_map.append(
                [('X90p', 'd1', 'rect', 'xy_angle'),
                 ('Y90p', 'd1', 'rect', 'xy_angle', add_pih),
                 ('X90m', 'd1', 'rect', 'xy_angle', add_pi),
                 ('Y90m', 'd1', 'rect', 'xy_angle', add_mpih)]
            )
    return gateset_opt_map


# Fidelity fucntions
def create_fcts(lindbladian,
    U_dict=True,
    RB_number = 20,
    RB_length = 50,
    shots = 500):
    # Define infidelity functions (search fucntions)'

    def store_U_dict(U_dict):
        return U_dict

    if not lindbladian:

        def unit_compsub_X90p(U_dict):
            return fidelities.unitary_infid(U_dict, 'X90p', proj=True)
        def unit_compsub_Y90p(U_dict):
            return fidelities.unitary_infid(U_dict, 'Y90p', proj=True)
        def unit_compsub_X90m(U_dict):
            return fidelities.unitary_infid(U_dict, 'X90m', proj=True)
        def unit_compsub_Y90m(U_dict):
            return fidelities.unitary_infid(U_dict, 'Y90m', proj=True)

        def unit_fulluni_X90p(U_dict):
            return fidelities.unitary_infid(U_dict, 'X90p', proj=False)
        def unit_fulluni_Y90p(U_dict):
            return fidelities.unitary_infid(U_dict, 'Y90p', proj=False)
        def unit_fulluni_X90m(U_dict):
            return fidelities.unitary_infid(U_dict, 'X90m', proj=False)
        def unit_fulluni_Y90m(U_dict):
            return fidelities.unitary_infid(U_dict, 'Y90m', proj=False)

        def avfid_compsub_X90p(U_dict):
            return fidelities.average_infid(U_dict, 'X90p', proj=True)
        def avfid_compsub_Y90p(U_dict):
            return fidelities.average_infid(U_dict, 'Y90p', proj=True)
        def avfid_compsub_X90m(U_dict):
            return fidelities.average_infid(U_dict, 'X90m', proj=True)
        def avfid_compsub_Y90m(U_dict):
            return fidelities.average_infid(U_dict, 'Y90m', proj=True)

        def avfid_fulluni_X90p(U_dict):
            return fidelities.average_infid(U_dict, 'X90p', proj=False)
        def avfid_fulluni_Y90p(U_dict):
            return fidelities.average_infid(U_dict, 'Y90p', proj=False)
        def avfid_fulluni_X90m(U_dict):
            return fidelities.average_infid(U_dict, 'X90m', proj=False)
        def avfid_fulluni_Y90m(U_dict):
            return fidelities.average_infid(U_dict, 'Y90m', proj=False)

        def epc_ana_compsub(U_dict):
            return fidelities.epc_analytical(U_dict, proj=True)
        def epc_ana_fulluni(U_dict):
            return fidelities.epc_analytical(U_dict, proj=False)

        def pop0_X90p_0_fulluni(U_dict):
            return fidelities.population(U_dict, 0, 'X90p')
        def pop0_X90p_1_fulluni(U_dict):
            return fidelities.population(U_dict, 1, 'X90p')
        def pop0_X90p_2_fulluni(U_dict):
            return fidelities.population(U_dict, 2, 'X90p')
        def pop0_X90p_3_fulluni(U_dict):
            return fidelities.population(U_dict, 3, 'X90p')

        def pop0_Y90p_2_fulluni(U_dict):
            return fidelities.population(U_dict, 2, 'Y90p')
        def pop0_X90m_2_fulluni(U_dict):
            return fidelities.population(U_dict, 2, 'X90m')
        def pop0_Y90m_2_fulluni(U_dict):
            return fidelities.population(U_dict, 2, 'Y90m')

    elif lindbladian:

        def unit_compsub_X90p(U_dict):
            return fidelities.lindbladian_unitary_infid(U_dict, 'X90p', proj=True)
        def unit_compsub_Y90p(U_dict):
            return fidelities.lindbladian_unitary_infid(U_dict, 'Y90p', proj=True)
        def unit_compsub_X90m(U_dict):
            return fidelities.lindbladian_unitary_infid(U_dict, 'X90m', proj=True)
        def unit_compsub_Y90m(U_dict):
            return fidelities.lindbladian_unitary_infid(U_dict, 'Y90m', proj=True)

        def unit_fulluni_X90p(U_dict):
            return fidelities.lindbladian_unitary_infid(U_dict, 'X90p', proj=False)
        def unit_fulluni_Y90p(U_dict):
            return fidelities.lindbladian_unitary_infid(U_dict, 'Y90p', proj=False)
        def unit_fulluni_X90m(U_dict):
            return fidelities.lindbladian_unitary_infid(U_dict, 'X90m', proj=False)
        def unit_fulluni_Y90m(U_dict):
            return fidelities.lindbladian_unitary_infid(U_dict, 'Y90m', proj=False)

        def avfid_compsub_X90p(U_dict):
            return fidelities.lindbladian_average_infid(U_dict, 'X90p', proj=True)
        def avfid_compsub_Y90p(U_dict):
            return fidelities.lindbladian_average_infid(U_dict, 'Y90p', proj=True)
        def avfid_compsub_X90m(U_dict):
            return fidelities.lindbladian_average_infid(U_dict, 'X90m', proj=True)
        def avfid_compsub_Y90m(U_dict):
            return fidelities.lindbladian_average_infid(U_dict, 'Y90m', proj=True)

        def avfid_fulluni_X90p(U_dict):
            return fidelities.lindbladian_average_infid(U_dict, 'X90p', proj=False)
        def avfid_fulluni_Y90p(U_dict):
            return fidelities.lindbladian_average_infid(U_dict, 'Y90p', proj=False)
        def avfid_fulluni_X90m(U_dict):
            return fidelities.lindbladian_average_infid(U_dict, 'X90m', proj=False)
        def avfid_fulluni_Y90m(U_dict):
            return fidelities.lindbladian_average_infid(U_dict, 'Y90m', proj=False)

        def epc_ana_compsub(U_dict):
            return fidelities.lindbladian_epc_analytical(U_dict, proj=True)
        def epc_ana_fulluni(U_dict):
            return fidelities.lindbladian_epc_analytical(U_dict, proj=False)

        def pop0_X90p_0_fulluni(U_dict):
            return fidelities.lindbladian_population(U_dict, 0, 'X90p')
        def pop0_X90p_1_fulluni(U_dict):
            return fidelities.lindbladian_population(U_dict, 1, 'X90p')
        def pop0_X90p_2_fulluni(U_dict):
            return fidelities.lindbladian_population(U_dict, 2, 'X90p')
        def pop0_X90p_3_fulluni(U_dict):
            return fidelities.lindbladian_population(U_dict, 3, 'X90p')

        def pop0_Y90p_2_fulluni(U_dict):
            return fidelities.lindbladian_population(U_dict, 2, 'Y90p')
        def pop0_X90m_2_fulluni(U_dict):
            return fidelities.lindbladian_population(U_dict, 2, 'X90m')
        def pop0_Y90m_2_fulluni(U_dict):
            return fidelities.lindbladian_population(U_dict, 2, 'Y90m')

    def epc_RB(U_dict):
        return fidelities.RB(U_dict, logspace=True, lindbladian=lindbladian)[0]
    def RB_fig(U_dict):
        return fidelities.RB(U_dict, logspace=True, lindbladian=lindbladian)[-2:]
    def epc_leakage_RB(U_dict):
        return fidelities.leakage_RB(U_dict,
            logspace=True, lindbladian=lindbladian)[0]

    seqs = single_length_RB(RB_number=RB_number, RB_length=RB_length)
    def orbit_no_noise(U_dict):
        return fidelities.orbit_infid(U_dict, lindbladian=lindbladian,
            seqs=seqs)
    def orbit_seq_noise(U_dict):
        return fidelities.orbit_infid(U_dict, lindbladian=lindbladian,
            RB_number=RB_number, RB_length=RB_length)
    def orbit_shot_noise(U_dict):
        return fidelities.orbit_infid(U_dict, lindbladian=lindbladian,
            seqs=seqs, shots=shots)
    def orbit_seq_shot_noise(U_dict):
        return fidelities.orbit_infid(U_dict,lindbladian=lindbladian,
            shots=shots, RB_number=RB_number, RB_length=RB_length)
    seqs6 = single_length_RB(RB_number=RB_number, RB_length=6)
    seqs10 = single_length_RB(RB_number=RB_number, RB_length=10)
    seqs20 = single_length_RB(RB_number=RB_number, RB_length=20)
    seqs40 = single_length_RB(RB_number=RB_number, RB_length=40)
    def orbit6(U_dict):
        return fidelities.orbit_infid(U_dict, lindbladian=lindbladian,
            seqs=seqs6)
    def orbit10(U_dict):
        return fidelities.orbit_infid(U_dict, lindbladian=lindbladian,
            seqs=seqs10)
    def orbit20(U_dict):
        return fidelities.orbit_infid(U_dict, lindbladian=lindbladian,
            seqs=seqs20)
    def orbit40(U_dict):
        return fidelities.orbit_infid(U_dict, lindbladian=lindbladian,
            seqs=seqs40)

    fcts_list = [
        unit_compsub_X90p,
        unit_compsub_Y90p,
        unit_compsub_X90m,
        unit_compsub_Y90m,
        # unit_fulluni_X90p,
        # unit_fulluni_Y90p,
        # unit_fulluni_X90m,
        # unit_fulluni_Y90m,
        avfid_compsub_X90p,
        avfid_compsub_Y90p,
        avfid_compsub_X90m,
        avfid_compsub_Y90m,
        # avfid_fulluni_X90p,
        # avfid_fulluni_Y90p,
        # avfid_fulluni_X90m,
        # avfid_fulluni_Y90m,
        epc_ana_compsub,
        epc_ana_fulluni,
        epc_RB,
        epc_leakage_RB,
        orbit6,
        orbit10,
        orbit20,
        orbit40,
        orbit_no_noise,
        orbit_seq_noise,
        orbit_shot_noise,
        orbit_seq_shot_noise,
        pop0_X90p_0_fulluni,
        pop0_X90p_1_fulluni,
        pop0_X90p_2_fulluni,
        pop0_X90p_3_fulluni,
        pop0_Y90p_2_fulluni,
        pop0_X90m_2_fulluni,
        pop0_Y90m_2_fulluni,
    ]

    if U_dict:
        fcts_list.append(store_U_dict)

    fcts_dict = {}
    for fct in fcts_list:
        name = fct.__name__
        fcts_dict[name] = fct

    return fcts_dict<|MERGE_RESOLUTION|>--- conflicted
+++ resolved
@@ -7,13 +7,8 @@
 
 import c3po.component as component
 from c3po.model import Model as Mdl
-<<<<<<< HEAD
-from c3po.tf_utils import tf_limit_gpu_memory
-from c3po.qt_utils import single_length_RB
-=======
 from c3po.component import Quantity as Qty
 # from c3po.tf_utils import tf_limit_gpu_memory as tf_limit_gpu_memory
->>>>>>> 33b59e0d
 
 import c3po.generator as generator
 import c3po.fidelities as fidelities
@@ -48,20 +43,6 @@
 
     """
     gauss_params = {
-<<<<<<< HEAD
-        'amp': 0.4 * np.pi / v_hz_conversion,
-        't_final': t_final,
-        'xy_angle': -0.3 * np.pi,
-        'freq_offset': -80e6 * 2 * np.pi,
-        'delta': 1.3 / qubit_anhar
-    }
-    gauss_bounds = {
-        'amp': [0.3 * np.pi / v_hz_conversion, 0.5 * np.pi / v_hz_conversion],
-        't_final': [1e-9, 30e-9],
-        'xy_angle': [-1 * np.pi/2, 0],
-        'freq_offset': [-100 * 1e6 * 2 * np.pi, -60 * 1e6 * 2 * np.pi],
-        'delta': [1.6/qubit_anhar, 1/qubit_anhar]
-=======
         'amp': Qty(
             value=0.5 * np.pi / v_hz_conversion,
             min=0.0 * np.pi / v_hz_conversion,
@@ -82,7 +63,6 @@
             max=0.5 / qubit_anhar,
             unit='s'
         ),
->>>>>>> 33b59e0d
     }
     gauss_env = control.Envelope(
         name="gauss",
