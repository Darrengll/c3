--- conflicted
+++ resolved
@@ -27,15 +27,10 @@
 
 # Create system
 model = create_chip_model(qubit_freq, qubit_anhar, qubit_lvls, drive_ham)
-<<<<<<< HEAD
-gen = create_generator(sim_res, awg_res, v_hz_conversion)
-gates = create_gates(t_final, v_hz_conversion, qubit_freq, qubit_anhar)
-=======
 gen = create_generator(sim_res, awg_res, v_hz_conversion, logdir=logdir)
 gates = create_gates(t_final, v_hz_conversion, qubit_freq, qubit_anhar)
 
 gen.devices['awg'].options = 'drag'
->>>>>>> aa54a9d1
 
 # Simulation class and fidelity function
 exp = Exp(model, gen)
@@ -53,14 +48,9 @@
 def state_transfer_infid(U_dict: dict):
     U = U_dict['X90p']
     ket_actual = tf.matmul(U, ket_0)
-<<<<<<< HEAD
     overlap = tf_abs(tf.matmul(bra_yp, ket_actual))
     infid = 1 - overlap
     return infid
-=======
-    overlap = tf.matmul(bra_ym, ket_actual)
-    return 1 - tf.cast(tf.math.conj(overlap) * overlap, tf.float64)
->>>>>>> aa54a9d1
 
 def unitary_infid(U_dict: dict):
     U = U_dict['X90p']
