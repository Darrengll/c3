"""Singal generation stack."""

import types
import json
import numpy as np
import tensorflow as tf
import matplotlib.pyplot as plt
from c3po.component import C3obj
from c3po.control import Instruction, Envelope, Carrier


class Generator:
    """Generator, creates signal from digital to what arrives to the chip."""

    def __init__(
            self,
            devices: dict,
            resolution: np.float64 = 0.0
    ):
        # TODO consider making the dict into a list of devices
        # TODO check that you get at least 1 set of LO, AWG and mixer.
        self.devices = {}
        for dev in devices:
            self.devices[dev.name] = dev

        self.resolution = resolution
        # TODO add line knowledge (mapping of which devices are connected)

    def generate_signals(self, instr: Instruction):
        # TODO deal with multiple instructions within GateSet
        with tf.name_scope('Signal_generation'):
            gen_signal = {}
            lo = self.devices["lo"]
            awg = self.devices["awg"]
            # TODO make mixer optional and have a signal chain (eg Flux tuning)
            mixer = self.devices["mixer"]
            v_to_hz = self.devices["v_to_hz"]
            dig_to_an = self.devices["dac"]
            resp = self.devices["resp"]
            t_start = instr.t_start
            t_end = instr.t_end
            for chan in instr.comps:
                gen_signal[chan] = {}
                channel = instr.comps[chan]
                lo_signal = lo.create_signal(channel, t_start, t_end)
                awg_signal = awg.create_IQ(channel, t_start, t_end)
                flat_signal = dig_to_an.resample(awg_signal, t_start, t_end)
                conv_signal = resp.process(flat_signal)
                signal = mixer.combine(lo_signal, conv_signal)
                signal = v_to_hz.transform(signal)
                gen_signal[chan]["values"] = signal
                gen_signal[chan]["ts"] = lo_signal['ts']

        self.signal = gen_signal
        return gen_signal


class Device(C3obj):
    """Device that is part of the stack generating the instruction signals."""

    def __init__(
            self,
            name: str = " ",
            desc: str = " ",
            comment: str = " ",
            resolution: np.float64 = 0.0
    ):
        super().__init__(
            name=name,
            desc=desc,
            comment=comment
        )
        self.resolution = resolution
        self.params = {}

    def prepare_plot(self):
        plt.rcParams['figure.dpi'] = 100
        fig, axs = plt.subplots(1, 1)
        self.fig = fig
        self.axs = axs
        # return self.fig, self.axs

    def calc_slice_num(
            self,
            t_start: np.float64,
            t_end: np.float64
            ):
        res = self.resolution
        self.slice_num = int(np.abs(t_start - t_end) * res)
        # return self.slice_num

    def create_ts(
        self,
        t_start: np.float64,
        t_end: np.float64,
        centered: bool = True
    ):
        if not hasattr(self, 'slice_num'):
            self.calc_slice_num(t_start, t_end)
        dt = 1 / self.resolution
        if centered:
            offset = dt/2
            num = self.slice_num
        else:
            offset = 0
            num = self.slice_num + 1
        t_start = tf.constant(t_start + offset, dtype=tf.float64)
        t_end = tf.constant(t_end - offset, dtype=tf.float64)
        ts = tf.linspace(t_start, t_end, num)
        return ts

    def get_parameters(self):
        params = []
        for key in sorted(self.params.keys()):
            params.append(self.params[key])
        return params

    def set_parameters(self, values):
        idx = 0
        for key in sorted(self.params.keys()):
            self.params[key] = values[idx]
            idx += 1

    def list_parameters(self):
        par_list = []
        for par_key in sorted(self.params.keys()):
            par_id = (self.name, par_key)
            par_list.append(par_id)
        return par_list


class Volts_to_Hertz(Device):
    """Upsacle the voltage signal to an amplitude to plug in the model."""

    def __init__(
            self,
            name: str = "v_to_hz",
            desc: str = " ",
            comment: str = " ",
            resolution: np.float64 = 0.0,
            V_to_Hz: np.float64 = 1.0
    ):
        super().__init__(
            name=name,
            desc=desc,
            comment=comment,
            resolution=resolution
        )
        self.signal = None
        self.params['V_to_Hz'] = V_to_Hz

    def transform(self, mixed_signal):
        """Transform signal from value of V to Hz."""
        self.signal = mixed_signal * self.params['V_to_Hz']
        return self.signal


class Digital_to_Analog(Device):
    """Take the values at the awg resolution to the simulation resolution."""

    def __init__(
            self,
            name: str = "dac",
            desc: str = " ",
            comment: str = " ",
            resolution: np.float64 = 0.0,
    ):
        super().__init__(
            name=name,
            desc=desc,
            comment=comment,
            resolution=resolution
        )

    def resample(self, awg_signal, t_start, t_end):
        """Resample the awg values to higher resolution."""
        ts = self.create_ts(t_start, t_end, centered=True)
        old_dim = awg_signal["inphase"].shape[0]
        new_dim = ts.shape[0]
        inphase = tf.reshape(
                    tf.image.resize(
                        tf.reshape(
                            awg_signal["inphase"],
                            shape=[1, old_dim, 1]),
                        size=[1, new_dim],
                        method='nearest'),
                    shape=[new_dim])
        quadrature = tf.reshape(
                        tf.image.resize(
                            tf.reshape(
                                awg_signal["quadrature"],
                                shape=[1, old_dim, 1]),
                            size=[1, new_dim],
                            method='nearest'),
                        shape=[new_dim])
        return {"inphase": inphase, "quadrature": quadrature}


class Filter(Device):
    """Apply a filter function to the signal."""

    def __init__(
            self,
            name: str = "FLTR",
            desc: str = " ",
            comment: str = " ",
            resolution: np.float64 = 0.0,
            filter_fuction: types.FunctionType = None,
    ):
        super().__init__(
            name=name,
            desc=desc,
            comment=comment,
            resolution=resolution
        )
        self.filter_fuction = filter_fuction
        self.signal = None

    def filter(self, Hz_signal):
        """Apply a filter function to the signal."""
        self.signal = self.filter_fuction(Hz_signal)
        return self.signal


class Transfer(Device):
    """Apply a transfer function to the signal."""

    def __init__(
            self,
            name: str = " ",
            desc: str = " ",
            comment: str = " ",
            resolution: np.float64 = 0.0,
            transfer_fuction: types.FunctionType = None,
    ):
        super().__init__(
            name=name,
            desc=desc,
            comment=comment,
            resolution=resolution
        )
        self.transfer_fuction = transfer_fuction
        self.signal = None

    def transfer(self, filter_signal):
        """Apply a transfer function to the signal."""
        self.signal = self.transfer_fuction(filter_signal)
        return self.signal


# TODO real AWG has 16bits plus noise
class Response(Device):
    """Make the AWG signal physical by including rise time."""

    def __init__(
            self,
            name: str = "resp",
            desc: str = " ",
            comment: str = " ",
            resolution: np.float64 = 0.0,
            rise_time: np.float64 = 0.0,
    ):
        super().__init__(
            name=name,
            desc=desc,
            comment=comment,
            resolution=resolution
        )
        self.params['rise_time'] = rise_time
        self.signal = None

    def convolve(self, signal: list, resp_shape: list):
        convolution = tf.zeros(0, dtype=tf.float64)
        signal = tf.concat(
                    [tf.zeros(len(resp_shape), dtype=tf.float64),
                     signal,
                     tf.zeros(len(resp_shape), dtype=tf.float64)],
                0)
        for p in range(len(signal) - 2 * len(resp_shape)):
            convolution = tf.concat(
                [convolution,
                 tf.reshape(
                    tf.math.reduce_sum(
                        tf.math.multiply(
                         signal[p:p + len(resp_shape)],
                         resp_shape)
                    ), shape=[1])
                 ],
                0)
        return convolution

    def process(self, iq_signal):
        n_ts = int(self.params['rise_time'] * self.resolution)
        ts = tf.linspace(tf.constant(
            0.0, dtype=tf.float64),
            self.params['rise_time'],
            n_ts
        )
        cen = tf.cast(
            (self.params['rise_time'] - 1 / self.resolution) / 2,
            tf.float64
        )
        sigma = self.params['rise_time'] / 4
        gauss = tf.exp(-(ts - cen) ** 2 / (2 * sigma * sigma))
        offset = tf.exp(-(-1 - cen) ** 2 / (2 * sigma * sigma))
        # TODO make sure ratio of risetime and resolution is an integer
        risefun = gauss - offset
        inphase = self.convolve(iq_signal['inphase'],
                                risefun / tf.reduce_sum(risefun))
        quadrature = self.convolve(iq_signal['quadrature'],
<<<<<<< HEAD
                                   risefun/tf.reduce_sum(risefun))
        self.signal = {}
        self.signal['inphase'] = inphase
        self.signal['quadrature'] = quadrature
        return self.signal
=======
                                   risefun / tf.reduce_sum(risefun))
        return {"inphase": inphase, "quadrature": quadrature}
>>>>>>> 4aa992f6


class Mixer(Device):
    """Mixer device, combines inputs from the local oscillator and the AWG."""

    def __init__(
            self,
            name: str = "mixer",
            desc: str = " ",
            comment: str = " ",
            resolution: np.float64 = 0.0
    ):
        super().__init__(
            name=name,
            desc=desc,
            comment=comment,
            resolution=resolution
        )

        self.signal = None

    def combine(self, lo_signal, awg_signal):
        """Combine signal from AWG and LO."""
        cos, sin = lo_signal["values"]
        inphase = awg_signal["inphase"]
        quadrature = awg_signal["quadrature"]
        self.signal = (inphase * cos + quadrature * sin)
        return self.signal


class LO(Device):
    """Local oscillator device, generates a constant oscillating signal."""

    def __init__(
        self,
        name: str = "lo",
        desc: str = " ",
        comment: str = " ",
        resolution: np.float64 = 0.0
    ):
        super().__init__(
            name=name,
            desc=desc,
            comment=comment,
            resolution=resolution
        )

        self.signal = {}

    def create_signal(self, channel: dict, t_start: float, t_end: float):
        # TODO check somewhere that there is only 1 carrier per instruction
        ts = self.create_ts(t_start, t_end, centered=True)
        for c in channel:
            comp = channel[c]
            if isinstance(comp, Carrier):
                omega_lo = comp.params['freq']
                self.signal["values"] = (
                    tf.cos(omega_lo * ts), tf.sin(omega_lo * ts)
                )
                self.signal["ts"] = ts
        return self.signal


class AWG(Device):
    """AWG device, transforms digital input to analog signal."""

    def __init__(
        self,
        name: str = "awg",
        desc: str = " ",
        comment: str = " ",
        resolution: np.float64 = 0.0,
        logdir: str = '/tmp/'
    ):
        super().__init__(
            name=name,
            desc=desc,
            comment=comment,
            resolution=resolution
        )

        self.options = ""
        self.logfile_name = logdir + "awg.log"
        # TODO move the options pwc & drag to the instruction object
        self.signal = {}
        self.amp_tot_sq = None

# TODO create DC function

    # TODO make AWG take offset from the previous point
    def create_IQ(self, channel: dict, t_start: float, t_end: float):
        """
        Construct the in-phase (I) and quadrature (Q) components of the signal.

        These are universal to either experiment or simulation.
        In the experiment these will be routed to AWG and mixer
        electronics, while in the simulation they provide the shapes of the
        instruction fields to be added to the Hamiltonian.

        """
        with tf.name_scope("I_Q_generation"):
            ts = self.create_ts(t_start, t_end, centered=True)
            self.ts = ts
            dt = ts[1] - ts[0]
            amp_tot_sq = 0.0
            inphase_comps = []
            quadrature_comps = []

            if (self.options == 'pwc'):
                for key in channel:
                    comp = channel[key]
                    if isinstance(comp, Envelope):
                        norm = 1
                        inphase = tf.constant(comp.params['inphase'],
                                              dtype=tf.float64)
                        quadrature = tf.constant(comp.params['quadrature'],
                                                 dtype=tf.float64)
                        xy_angle = tf.constant(comp.params['xy_angle'],
                                               dtype=tf.float64)
                        phase = - xy_angle
                        inphase_comps.append(
                            inphase * tf.cos(phase)
                            + quadrature * tf.sin(phase)
                        )
                        quadrature_comps.append(
                            quadrature * tf.cos(phase)
                            - inphase * tf.sin(phase)
                        )

                norm = tf.sqrt(tf.cast(amp_tot_sq, tf.float64))
                inphase = tf.add_n(inphase_comps, name="inphase")
                quadrature = tf.add_n(quadrature_comps, name="quadrature")

            elif (self.options == 'drag') or (self.options == 'IBM_drag'):
                for key in channel:
                    comp = channel[key]
                    if isinstance(comp, Envelope):

                        amp = comp.params['amp']
                        amp_tot_sq += amp**2

                        xy_angle = comp.params['xy_angle']
                        freq_offset = comp.params['freq_offset']
                        delta = comp.params['delta']
                        if (self.options == 'IBM_drag'):
                            delta = delta * dt
                        # TODO Deal with the scale of delta

                        with tf.GradientTape() as t:
                            t.watch(ts)
                            env = comp.get_shape_values(ts)

                        denv = t.gradient(env, ts)
                        if denv is None:
                            denv = tf.zeros_like(ts, dtype=tf.float64)
                        phase = - xy_angle - freq_offset * ts
                        inphase_comps.append(
                            amp * (
                                env * tf.cos(phase)
                                + denv * delta * tf.sin(phase)
                            )
                        )
                        quadrature_comps.append(
                            amp * (
                                env * tf.sin(phase)
                                - denv * delta * tf.cos(phase)
                                # TODO check sign of drag component
                                # denv * delta * tf.cos(phase)
                                # - env * tf.sin(phase)
                            )
                        )
                norm = tf.sqrt(tf.cast(amp_tot_sq, tf.float64))
                inphase = tf.add_n(inphase_comps, name="inphase")
                quadrature = tf.add_n(quadrature_comps, name="quadrature")

            else:
                for key in channel:
                    comp = channel[key]
                    if isinstance(comp, Envelope):

                        amp = comp.params['amp']

                        amp_tot_sq += amp**2

                        xy_angle = comp.params['xy_angle']
                        freq_offset = comp.params['freq_offset']
                        phase = - xy_angle - freq_offset * ts
                        inphase_comps.append(
                            amp * comp.get_shape_values(ts) * tf.cos(phase)
                        )
                        quadrature_comps.append(
                            amp * comp.get_shape_values(ts) * tf.sin(phase)
                        )

                norm = tf.sqrt(tf.cast(amp_tot_sq, tf.float64))
                inphase = tf.add_n(inphase_comps, name="inphase")
                quadrature = tf.add_n(quadrature_comps, name="quadrature")

        self.amp_tot = norm
        self.signal['inphase'] = inphase / norm
        self.signal['quadrature'] = quadrature / norm
        self.log_shapes()
        return {"inphase": inphase, "quadrature": quadrature}
        # TODO decide when and where to return/sotre params scaled or not

    def get_I(self):
        return self.amp_tot * self.signal['inphase']

    def get_Q(self):
        return self.amp_tot * self.signal['quadrature']

    def log_shapes(self):
        with open(self.logfile_name, 'a') as logfile:
            signal = {}
            for key in self.signal:
                signal[key] = self.signal[key].numpy().tolist()
            logfile.write(json.dumps(signal))
            logfile.write("\n")
            logfile.flush()<|MERGE_RESOLUTION|>--- conflicted
+++ resolved
@@ -308,16 +308,11 @@
         inphase = self.convolve(iq_signal['inphase'],
                                 risefun / tf.reduce_sum(risefun))
         quadrature = self.convolve(iq_signal['quadrature'],
-<<<<<<< HEAD
-                                   risefun/tf.reduce_sum(risefun))
+                                   risefun / tf.reduce_sum(risefun))
         self.signal = {}
         self.signal['inphase'] = inphase
         self.signal['quadrature'] = quadrature
         return self.signal
-=======
-                                   risefun / tf.reduce_sum(risefun))
-        return {"inphase": inphase, "quadrature": quadrature}
->>>>>>> 4aa992f6
 
 
 class Mixer(Device):
