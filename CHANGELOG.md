# Changelog

This Changelog tracks all past changes to this project as well as details about upcoming releases. The project follows [Semantic Versioning](https://semver.org/spec/v2.0.0.html) with the exception that the `1.x` release is still in beta with API breaking changes between minor releases. The notes below include a summary for each release, followed by details which contain one or more of the following tags:

- `added` for new features.
- `changed` for functionality and API changes.
- `deprecated` for soon-to-be removed features.
- `removed` for now removed features.
- `fixed` for any bug fixes.
- `security` in case of vulnerabilities.

## Upcoming Version

### Details

<<<<<<< HEAD
- `changed` The generator now can handle any list of devices that forms a directed graph #129
=======
- `removed` official support for Python 3.6 #156
- `added` a method to HJSON dump current parameter values #149
- `added` example for the log reader CLI #137
- `added` human readable saving of current best point for the optimizer #140 
- `fixed` handling of anharmonicity in transmons with two levels #146
- `added` an example notebook with entangling two-qubit gates #154
>>>>>>> b0ce40ce

## Version `1.3` - 20 Jul 2021

### Summary

Reduced coupling among different sections of the codebase by increasing the use of library style modules for all the sub-parts of the `c3-toolset`. Clean-ups also
involved renaming the Optimizers to more intuitive names. Several performance improvements were introduced by vectorized and batched operations.

### Details

- `added` A Changelog as a central location for tracking releases, new features and API breaking changes
- `added` Tests, Batch Processing for `tf_utils`, tests for `from_config()` and `asdict()` #89
- `fixed` Transmon_expanded fitting of EJ EC #89
- `added` More hjson functionality, including complex numbers #89
- `added` `fixed` Sensitivity Analysis codebase with docs and examples #125
- `changed` Names of Optimizers #120
- `added` Tests and Cleanup of `algorithms`, `qt_utils` #124 #112
- `added` Support for Python 3.9  and TF 2.4+ with more flexible dependencies #123 #95 #113 #72 #60
- `added` Tests for Calibration #119
- `added` `fixed` Model Learning codebase with docs and examples #117
- `fixed` Parsing and Reading config files - Models, tasks etc #116 #103 #98 #41
- `changed` Structure of libraries for `model`, `tf_utils`, `propagators` #99 #93
- `added` High Level Introduction to library in docs #110
- `removed` Tensorflow Optimizers that don't have correct integration #104 #124
- `added` `fixed` Hamiltonian generation and a lot more #84
- `added` Links to use binder #86 #37
- `added` `fixed` Improvements in Qiskit integration #76 #68 #59 #54 #52 #50 #48 #47 #128
- `added` Cutting the simulation space by excitation number #75
- `fixed` Fix counting the relative phase in IQ Mixing #40 
- `added` Support for Parametric gates in OpenQasm style #57
- `added` Simulation of cross talk between drive lines for Mutual Inductance #63
- `fixed` Vulnerabilities hightlighted by CodeQL #65
- `added` `fixed` Vectorization, FFT, Noise, Dressed States and a lot more #34
- `fixed` Memory Leakage caused by use of `tf.Variable` #46
- `fixed` Simulation of Tunable Coupler #45
- `added` Nightly releases as `c3-toolset-nightly` with post-release checks #42 #62
- `added` Tests for checking Notebooks #20

## Version `1.2.3` - 16 Jul 2021

### Summary

Bugfix release that addresses the memory leak due to usage of `tf.Variable` highlighted in #38 with the fix in #46.

## Version `1.2.2` - 21 Feb 2021

### Summary

Maintenance release with mostly cleanup and update of the dependencies along with some automated vulnerability checks.

### Details

- `added` Support for `tensorflow==2.4.0`, `tensorflow-probability==0.12.1`, `tensorflow-estimator==2.4.0`, `tensorboard==2.4.0`, `numpy==1.19.5`
- `fixed` Cleaned up dependencies in `requirements.txt` and `setup.py` to remove unused packages
- `fixed` Pin `qiskit` version in CI
- `added` CodeQL CI analysis for checking security vulnerabilities

## Version `1.2.1` - 2 Feb 2021

Hotfix for missing `c3.qiskit` module in the package setup.

## Version `1.2` - 29 Jan 2021

### Summary

Support for simulating many new physical elements as well as signal chains. Preliminary support for Qiskit programming with updated documentation.

### Details

- `added` Tunable Elements
- `added` Robust Optimal Control
- `added` Noise Simulation
- `added` General Signal Generation Chain
- `added` Updated Tests and Docs
- `added` Updated Examples
- `added` OpenQasm Qiskit support
- `added` SNAIL device

## Version `1.1.1` - 13 Jan 2021

### Summary

This bug-fix is a mid release before the next major release 1.2 which is expected to provide enhancements for additional devices, gates and high-level programming support. In the meantime, this bug-fix addresses the following issues.

### Details

- `fixed` Typos in version names
- `fixed` `gast` and `tensorflow` conflict due to `pip` resolver issues on Windows
- `added` Missing Templates for PRs and Issues
- `fixed` Missing `rich` in `requirements.txt`

## Version `1.1` - 22 Dec 2020 - Christmas Release

### Summary

This is the first major and properly packaged release of the `c3-toolset` library which also included a deployment to the `PyPi` package repository.

### Details

- `added` Tensorflow Optimizers - Experimental
- `added` Model Parsers
- `removed` Cleaned up Display and Plotting utils
- `added` Granular Testing
- `added` Quick Setup
- `added` Configured and Selective Testing
- `added` Faster CI/CD
- `added`, `fixed` Compatibility with Windows and MacOS
- `added` Better Examples and Docs
- `added` pip installation configs
- `added` pip-test deployment github actions<|MERGE_RESOLUTION|>--- conflicted
+++ resolved
@@ -13,16 +13,13 @@
 
 ### Details
 
-<<<<<<< HEAD
 - `changed` The generator now can handle any list of devices that forms a directed graph #129
-=======
 - `removed` official support for Python 3.6 #156
 - `added` a method to HJSON dump current parameter values #149
 - `added` example for the log reader CLI #137
 - `added` human readable saving of current best point for the optimizer #140 
 - `fixed` handling of anharmonicity in transmons with two levels #146
 - `added` an example notebook with entangling two-qubit gates #154
->>>>>>> b0ce40ce
 
 ## Version `1.3` - 20 Jul 2021
 
